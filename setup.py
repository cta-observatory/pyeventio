--- conflicted
+++ resolved
@@ -40,11 +40,7 @@
 
 setup(
     name='eventio',
-<<<<<<< HEAD
-    version='0.8.0',
-=======
-    version='0.8.1',
->>>>>>> 40cd99a3
+    version='0.8.2',
     description='Python read-only implementation of the EventIO file format',
     long_description=long_description,
     url='https://github.com/fact-project/pyeventio',
