--- conflicted
+++ resolved
@@ -956,17 +956,14 @@
 
 class SimTelPixelTiming(EventIOObject):
     eventio_type = 2016
-
-<<<<<<< HEAD
+    from ..var_int import simtel_pixel_timing_parse_list_type_2 as _parse_list_type_2
+
     def __repr__(self):
         return '{}[{}](telescope_id={})'.format(
             self.__class__.__name__,
             self.header.type,
             self.header.id,
         )
-=======
-    from ..var_int import simtel_pixel_timing_parse_list_type_2 as _parse_list_type_2
->>>>>>> bee93193
 
     def parse_data_field(self):
         assert_exact_version(self, supported_version=1)
