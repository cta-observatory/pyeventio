''' Implementations of the simtel_array EventIO object types '''
import numpy as np
from ..base import EventIOObject
<<<<<<< HEAD
from ..tools import (
    read_ints,
    read_eventio_string,
    read_utf8_like_signed_int_from_bytes
)
=======
from ..tools import read_ints, read_eventio_string, read_from
>>>>>>> a8aa7c4e


class History(EventIOObject):
    eventio_type = 70


class HistoryCommandLine(EventIOObject):
    eventio_type = 71

    def __init__(self, header, parent):
        super().__init__(header, parent)
        self.timestamp, = read_ints(1, self)

    def parse_data_field(self):
        self.seek(4)  # skip the int, we already read in init
        return read_eventio_string(self)


class HistoryConfig(EventIOObject):
    eventio_type = 72

    def __init__(self, header, parent):
        super().__init__(header, parent)
        self.timestamp, = read_ints(1, self)

    def parse_data_field(self):
        self.seek(4)  # skip the int, we already read in init
        return read_eventio_string(self)


class SimTelRunHeader(EventIOObject):
    eventio_type = 2000
    from .runheader_dtypes import (
        runheader_dtype_part1,
        runheader_dtype_part2
    )

    def __init__(self, header, parent):
        super().__init__(header, parent)
        self.run_id = self.header.id

    def parse_data_field(self):
        '''See write_hess_runheader l. 184 io_hess.c '''
        self.seek(0)
        dt1 = SimTelRunHeader.runheader_dtype_part1

        part1 = np.frombuffer(
            self.read(dt1.itemsize),
            dtype=dt1,
            count=1,
        )[0]
        dt2 = SimTelRunHeader.runheader_dtype_part2(part1['n_telescopes'])
        part2 = np.frombuffer(
            self.read(dt2.itemsize),
            dtype=dt2,
            count=1,
        )[0]

        # rest is two null-terminated strings
        target = read_eventio_string(self)
        observer = read_eventio_string(self)

        result = dict(zip(part1.dtype.names, part1))
        result.update(dict(zip(part2.dtype.names, part2)))
        result['target'] = target
        result['observer'] = observer

        return result


class SimTelMCRunHeader(EventIOObject):
    eventio_type = 2001
    from .mc_runheader_dtypes import mc_runheader_dtype_map

    def parse_data_field(self):
        ''' '''
        self.seek(0)
        data = self.read()

        if self.header.version not in self.mc_runheader_dtype_map:
            raise IOError(
                'Unsupported version of MCRunHeader: {}'.format(self.header.version)
            )

        header_type = self.mc_runheader_dtype_map[self.header.version]
        return np.frombuffer(
            data,
            dtype=header_type,
            count=1,
        ).view(np.recarray)[0]


class SimTelCamSettings(EventIOObject):
    eventio_type = 2002

    def __init__(self, header, parent):
        super().__init__(header, parent)
        self.telescope_id = header.id

    def parse_data_field(self):
        n_pixels, = read_from('<i', self)
        focal_length, = read_from('<f', self)
        pixel_x = np.frombuffer(self.read(n_pixels * 4), dtype='float32')
        pixel_y = np.frombuffer(self.read(n_pixels * 4), dtype='float32')

        return {
            'telescope_id': self.telescope_id,
            'n_pixels': n_pixels,
            'focal_length': focal_length,
            'pixel_x': pixel_x,
            'pixel_y': pixel_y,
        }

    def __repr__(self):
        return '{}[{}](telescope_id={}, size={}, first_byte={})'.format(
            self.__class__.__name__,
            self.eventio_type,
            self.telescope_id,
            self.header.length,
            self.header.data_field_first_byte
        )


class SimTelCamOrgan(EventIOObject):
    eventio_type = 2003


class SimTelPixelset(EventIOObject):
    eventio_type = 2004
    from .pixelset import dt1, dt2, dt3, dt4

    def parse_data_field(self):
        ''' '''
        self.seek(0)
        data = self.read()

        # each block below consumes the amount of bytes from `data`
        # which is needed by that block.
        # in the end `data` should either be empty or contain only a few
        # trailing zero-bytes (In my tests I saw one zero byte in the end)

        p1 = np.frombuffer(data, dtype=SimTelPixelset.dt1, count=1)[0]
        data = data[SimTelPixelset.dt1.itemsize:]

        dt2 = SimTelPixelset.dt2(num_pixels=p1['num_pixels'])
        p2 = np.frombuffer(data, dtype=dt2, count=1)[0]
        data = data[dt2.itemsize:]

        dt3 = SimTelPixelset.dt3(num_drawers=p2['num_drawers'])
        p3 = np.frombuffer(data, dtype=dt3, count=1)[0]
        data = data[dt3.itemsize:]

        nrefshape, data = read_utf8_like_signed_int_from_bytes(data)
        lrefshape, data = read_utf8_like_signed_int_from_bytes(data)

        dt4 = SimTelPixelset.dt4(nrefshape, lrefshape)
        p4 = np.frombuffer(data, dtype=dt4, count=1)
        data = data[dt4.itemsize:]

        return merge_structured_arrays_into_dict([p1, p2, p3, p4])


class SimTelPixelDisable(EventIOObject):
    eventio_type = 2005


class SimTelCamsoftset(EventIOObject):
    eventio_type = 2006


class SimTelPointingCor(EventIOObject):
    eventio_type = 2007


class SimTelTrackSet(EventIOObject):
    eventio_type = 2008


class SimTelCentEvent(EventIOObject):
    eventio_type = 2009


class SimTelTrackEvent(EventIOObject):
    '''Tracking information for a simtel telescope event
    This has no clear type number, since
    Konrad Bernlöhr decided to encode the telescope id into
    the container type as 2100 + tel_id % 100 + 1000 * (tel_id // 100)

    So a container with type 2105 belongs to tel_id 5, 3105 to 105
    '''
    eventio_type = None

    def __init__(self, header, parent):
        self.eventio_type = header.type
        super().__init__(header, parent)
        self.telescope_id = self.type_to_telid(header.type)
        if not self.id_to_telid(header.id) == self.telescope_id:
            raise ValueError('Telescope IDs in type and header do not match')

        self.has_raw = bool(header.id & 0x100)
        self.has_cor = bool(header.id & 0x200)

    def parse_data_field(self):
        dt = []
        if self.has_raw:
            dt.extend([('azimuth_raw', '<f4'), ('altitude_raw', '<f4')])
        if self.has_cor:
            dt.extend([('azimuth_cor', '<f4'), ('altitude_cor', '<f4')])
        dt = np.dtype(dt)
        return np.frombuffer(self.read(dt.itemsize), dtype=dt)[0]

    @staticmethod
    def id_to_telid(eventio_id):
        '''See io_hess.c, l. 2519'''
        return (eventio_id & 0xff) | ((eventio_id & 0x3f000000) >> 16)

    @staticmethod
    def type_to_telid(eventio_type):
        base = eventio_type - 2100
        return 100 * (base // 1000) + base % 1000

    @staticmethod
    def telid_to_type(telescope_id):
        return 2100 + telescope_id % 100 + 1000 * (telescope_id // 100)

    def __repr__(self):
        return '{}[{}](telescope_id={}, size={}, first_byte={})'.format(
            self.__class__.__name__,
            self.eventio_type,
            self.telescope_id,
            self.header.length,
            self.header.data_field_first_byte
        )


class SimTelTelEvent(EventIOObject):
    '''A simtel telescope event
    This has no clear type number, since
    Konrad Bernlöhr decided to encode the telescope id into
    the container type as 2200 + tel_id % 100 + 1000 * (tel_id // 100)

    So a container with type 2205 belongs to tel_id 5, 3205 to 105
    '''
    eventio_type = None

    def __init__(self, header, parent):
        self.eventio_type = header.type
        super().__init__(header, parent)
        self.telescope_id = self.type_to_telid(header.type)
        self.global_count = header.id

    @staticmethod
    def type_to_telid(eventio_type):
        base = eventio_type - 2200
        return 100 * (base // 1000) + base % 1000

    @staticmethod
    def telid_to_type(telescope_id):
        return 2200 + telescope_id % 100 + 1000 * (telescope_id // 100)

    def __repr__(self):
        return '{}[{}](telescope_id={}, size={}, first_byte={})'.format(
            self.__class__.__name__,
            self.eventio_type,
            self.telescope_id,
            self.header.length,
            self.header.data_field_first_byte
        )


class SimTelEvent(EventIOObject):
    eventio_type = 2010


class SimTelTelEvtHead(EventIOObject):
    eventio_type = 2011


class SimTelTelADCSum(EventIOObject):
    eventio_type = 2012


class SimTelTelADCSamp(EventIOObject):
    eventio_type = 2013


class SimTelTelImage(EventIOObject):
    eventio_type = 2014


class SimTelShower(EventIOObject):
    eventio_type = 2015


class SimTelPixelTiming(EventIOObject):
    eventio_type = 2016


class SimTelPixelCalib(EventIOObject):
    eventio_type = 2017


class SimTelMCShower(EventIOObject):
    eventio_type = 2020


class SimTelMCEvent(EventIOObject):
    eventio_type = 2021


class SimTelTelMoni(EventIOObject):
    eventio_type = 2022


class SimTelLasCal(EventIOObject):
    eventio_type = 2023


class SimTelRunStat(EventIOObject):
    eventio_type = 2024


class SimTelMCRunStat(EventIOObject):
    eventio_type = 2025


class SimTelMCPeSum(EventIOObject):
    eventio_type = 2026


class SimTelPixelList(EventIOObject):
    eventio_type = 2027


class SimTelCalibEvent(EventIOObject):
    eventio_type = 2028


def merge_structured_arrays_into_dict(arrays):
    result = dict()
    for array in arrays:
        for name in array.dtype.names:
            result[name] = array[name]
    return result<|MERGE_RESOLUTION|>--- conflicted
+++ resolved
@@ -1,15 +1,12 @@
 ''' Implementations of the simtel_array EventIO object types '''
 import numpy as np
 from ..base import EventIOObject
-<<<<<<< HEAD
 from ..tools import (
     read_ints,
     read_eventio_string,
+    read_from,
     read_utf8_like_signed_int_from_bytes
 )
-=======
-from ..tools import read_ints, read_eventio_string, read_from
->>>>>>> a8aa7c4e
 
 
 class History(EventIOObject):
