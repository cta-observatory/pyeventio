''' Implementations of the simtel_array EventIO object types '''
import numpy as np
from ..base import EventIOObject, read_next_header
from ..tools import (
    read_short,
    read_int,
    read_float,
    read_eventio_string,
    read_from,
    read_utf8_like_signed_int,
    read_utf8_like_unsigned_int,
    read_array,
    read_time,
    read_vector_of_uint32_scount_differential,
    read_vector_of_uint32_scount_differential_optimized,
)
from ..bits import bool_bit_from_pos
from ..version_handling import (
    assert_exact_version, assert_max_version, assert_version_in
)


class TelescopeObject(EventIOObject):
    '''
    BaseClass that reads telescope id from header.id and puts it in repr
    '''

    def __init__(self, header, parent):
        super().__init__(header, parent)
        self.telescope_id = header.id

    def __repr__(self):
        return '{}[{}](telescope_id={}, size={}, first_byte={})'.format(
            self.__class__.__name__,
            self.eventio_type,
            self.telescope_id,
            self.header.length,
            self.header.data_field_first_byte
        )


class History(EventIOObject):
    eventio_type = 70


class HistoryCommandLine(EventIOObject):
    eventio_type = 71

    def __init__(self, header, parent):
        super().__init__(header, parent)
        self.timestamp = read_int(self)

    def parse_data_field(self):
        self.seek(4)  # skip the int, we already read in init
        return read_eventio_string(self)


class HistoryConfig(EventIOObject):
    eventio_type = 72

    def __init__(self, header, parent):
        super().__init__(header, parent)
        self.timestamp = read_int(self)

    def parse_data_field(self):
        self.seek(4)  # skip the int, we already read in init
        return read_eventio_string(self)


class SimTelRunHeader(EventIOObject):
    eventio_type = 2000
    from .runheader_dtypes import (
        build_dtype_part1,
        build_dtype_part2
    )

    def __init__(self, header, parent):
        super().__init__(header, parent)
        self.run_id = self.header.id

    def parse_data_field(self):
        '''See write_hess_runheader l. 184 io_hess.c '''
        assert_max_version(self, 2)

        self.seek(0)
        dt1 = SimTelRunHeader.build_dtype_part1(self.header.version)

        part1 = read_array(self, dtype=dt1, count=1)[0]
        dt2 = SimTelRunHeader.build_dtype_part2(
            self.header.version,
            part1['n_telescopes']
        )
        part2 = read_array(self, dtype=dt2, count=1)[0]

        # rest is two null-terminated strings
        target = read_eventio_string(self)
        observer = read_eventio_string(self)

        result = dict(zip(part1.dtype.names, part1))
        result.update(dict(zip(part2.dtype.names, part2)))
        result['target'] = target
        result['observer'] = observer

        return result


class SimTelMCRunHeader(EventIOObject):
    eventio_type = 2001

    def parse_data_field(self):
        assert_exact_version(self, 4)
        self.seek(0)

        return {
            'shower_prog_id': read_int(self),
            'shower_prog_vers': read_int(self),
            'shower_prog_start': read_int(self),
            'detector_prog_id': read_int(self),
            'detector_prog_vers': read_int(self),
            'detector_prog_start': read_int(self),
            'obsheight': read_float(self),
            'num_showers': read_int(self),
            'num_use': read_int(self),
            'core_pos_mode': read_int(self),
            'core_range': read_array(self, 'f4', 2),
            'alt_range': read_array(self, 'f4', 2),
            'az_range': read_array(self, 'f4', 2),
            'diffuse': read_int(self),
            'viewcone': read_array(self, 'f4', 2),
            'E_range': read_array(self, 'f4', 2),
            'spectral_index': read_float(self),
            'B_total': read_float(self),
            'B_inclination': read_float(self),
            'B_declination': read_float(self),
            'injection_height': read_float(self),
            'atmosphere': read_int(self),
            'corsika_iact_options': read_int(self),
            'corsika_low_E_model': read_int(self),
            'corsika_high_E_model': read_int(self),
            'corsika_bunchsize': read_float(self),
            'corsika_wlen_min': read_float(self),
            'corsika_wlen_max': read_float(self),
            'corsika_low_E_detail': read_int(self),
            'corsika_high_E_detail': read_int(self),
        }


class SimTelCamSettings(TelescopeObject):
    eventio_type = 2002

    def parse_data_field(self):
        assert_version_in(self, [0, 1, 2, 3, 4, 5])
<<<<<<< HEAD
        n_pixels = read_int(self)
=======

        self.seek(0)
        n_pixels, = read_from('<i', self)
>>>>>>> 60e26871

        cam = {'n_pixels': n_pixels, 'telescope_id': self.telescope_id}
        cam['focal_length'] = read_float(self)
        if self.header.version > 4:
            cam['effective_focal_length'] = read_float(self)

        cam['pixel_x'] = read_array(self, count=n_pixels, dtype='float32')
        cam['pixel_y'] = read_array(self, count=n_pixels, dtype='float32')

        if self.header.version >= 4:
            cam['curved_surface'] = read_utf8_like_signed_int(self)
            cam['pixels_parallel'] = read_utf8_like_signed_int(self)

            if cam['curved_surface']:
                cam['pixel_z'] = read_array(self, dtype='<f4', count=n_pixels)
            else:
                cam['pixel_z'] = np.zeros(n_pixels, dtype='<f4')

            if not cam['pixels_parallel']:
                cam['nxpix'] = read_array(self, dtype='<f4', count=n_pixels)
                cam['nypix'] = read_array(self, dtype='<f4', count=n_pixels)
            else:
                cam['nxpix'] = cam['nypix'] = np.zeros(n_pixels, dtype='f4')

            cam['common_pixel_shape'] = read_utf8_like_signed_int(self)
            if not cam['common_pixel_shape']:
                cam['pixel_shape'] = np.array([
                    read_utf8_like_signed_int(self) for _ in range(n_pixels)
                ])
                cam['pixel_area'] = read_array(self, dtype='<f4', count=n_pixels)
                cam['pixel_size'] = read_array(self, dtype='<f4', count=n_pixels)
            else:
                cam['pixel_shape'] = np.repeat(read_utf8_like_signed_int(self), n_pixels)
                cam['pixel_area'] = np.repeat(read_float(self), n_pixels)
                cam['pixel_size'] = np.repeat(read_float(self), n_pixels)
        else:
            cam['curve_surface'] = 0
            cam['pixels_parallel'] = 1
            cam['common_pixel_shape'] = 0
            cam['pixel_z'] = np.zeros(n_pixels, dtype='f4')
            cam['nxpix'] = cam['nypix'] = np.zeros(n_pixels, dtype='f4')
            cam['pixel_shape'] = np.full(n_pixels, -1, dtype='f4')
            cam['pixel_area'] = read_array(self, dtype='<f4', count=n_pixels)
            if self.header.version >= 1:
                cam['pixel_size'] = read_array(self, dtype='<f4', count=n_pixels)
            else:
                cam['pixel_size'] = np.zeros(n_pixels, dtype='f4')

        if self.header.version >= 2:
            cam['n_mirrors'] = read_int(self)
            cam['mirror_area'] = read_float(self)
        else:
            cam['n_mirrors'] = 0.0
            cam['mirror_area'] = 0.0

        if self.header.version >= 3:
            cam['cam_rot'] = read_float(self)
        else:
            cam['cam_rot'] = 0.0

        return cam


class SimTelCamOrgan(TelescopeObject):
    eventio_type = 2003

    def parse_data_field(self):
        assert_exact_version(self, supported_version=1)
        self.seek(0)

        num_pixels = read_int(self)
        num_drawers = read_int(self)
        num_gains = read_int(self)
        num_sectors = read_int(self)

        drawer = read_array(self, 'i2', num_pixels)
        card = read_array(
            self, 'i2', num_pixels * num_gains
        ).reshape(num_pixels, num_gains)
        chip = read_array(
            self, 'i2', num_pixels * num_gains
        ).reshape(num_pixels, num_gains)
        channel = read_array(
            self, 'i2', num_pixels * num_gains
        ).reshape(num_pixels, num_gains)

        sectors = []
        for _ in range(num_pixels):
            n = read_short(self)
            sector = read_array(self, 'i2', n)
            # FIXME:
            # according to a comment in the c-sources
            # there is might be an old bug here,
            # which is trailing zeros.
            # is an ascending list of numbes, so any zero
            # after the first position indicates the end of sector.
            #
            # DN: maybe this bug was fixed long ago,
            # so maybe we do not have to account for it here
            # I will check for it in the tests.
            sectors.append(sector)

        sector_type = []
        sector_threshold = []
        sector_pixthresh = []
        for i in range(num_sectors):
            type_, thresh_, pix_thr_ = read_from(self, '<Bff')
            sector_type.append(type_)
            sector_threshold.append(thresh_)
            sector_pixthresh.append(pix_thr_)

        return {
            'telescope_id': self.telescope_id,
            'num_drawers': num_drawers,
            'drawer': drawer,
            'card': card,
            'chip': chip,
            'channel': channel,
            'sectors': sectors,
            'sector_type': np.array(sector_type),
            'sector_threshold': np.array(sector_threshold),
            'sector_pixthresh': np.array(sector_pixthresh),
        }


class SimTelPixelset(TelescopeObject):
    eventio_type = 2004
    from .pixelset import dt1, build_dt2, build_dt3, build_dt4

    def parse_data_field(self):
        assert_max_version(self, 2)
        self.seek(0)

        p1 = read_array(self, dtype=SimTelPixelset.dt1, count=1)[0]

        dt2 = SimTelPixelset.build_dt2(num_pixels=p1['num_pixels'])
        p2 = read_array(self, dtype=dt2, count=1)[0]

        dt3 = SimTelPixelset.build_dt3(
            self.header.version, num_drawers=p2['num_drawers']
        )
        p3 = read_array(self, dtype=dt3, count=1)[0]

        parts = [p1, p2, p3]
        if self.header.version >= 2:
            nrefshape = read_utf8_like_signed_int(self)
            lrefshape = read_utf8_like_signed_int(self)

            dt4 = SimTelPixelset.build_dt4(nrefshape, lrefshape)
            parts.append(read_array(self, dtype=dt4, count=1)[0])

        return merge_structured_arrays_into_dict(parts)


class SimTelPixelDisable(EventIOObject):
    eventio_type = 2005

    def __init__(self, header, parent):
        super().__init__(header, parent)
        self.telescope_id = header.id

    def parse_data_field(self):
        assert_exact_version(self, supported_version=0)

<<<<<<< HEAD
        num_trig_disabled = read_int(self)
=======
        self.seek(0)

        num_trig_disabled, = read_from('<i', self)
>>>>>>> 60e26871
        trigger_disabled = read_array(
            self,
            count=num_trig_disabled,
            dtype='i4'
        )
        num_HV_disabled = read_int(self)
        HV_disabled = read_array(self, count=num_trig_disabled, dtype='i4')

        return {
            'telescope_id': self.telescope_id,
            'num_trig_disabled': num_trig_disabled,
            'trigger_disabled': trigger_disabled,
            'num_HV_disabled': num_HV_disabled,
            'HV_disabled': HV_disabled,
        }


class SimTelCamsoftset(EventIOObject):
    eventio_type = 2006

    def __init__(self, header, parent):
        super().__init__(header, parent)
        self.telescope_id = header.id

    def parse_data_field(self):
        assert_exact_version(self, supported_version=0)

<<<<<<< HEAD
        dyn_trig_mode = read_int(self)
        dyn_trig_threshold = read_int(self)
        dyn_HV_mode = read_int(self)
        dyn_HV_threshold = read_int(self)
        data_red_mode = read_int(self)
        zero_sup_mode = read_int(self)
        zero_sup_num_thr = read_int(self)
=======
        self.seek(0)

        dyn_trig_mode, = read_from('<i', self)
        dyn_trig_threshold, = read_from('<i', self)
        dyn_HV_mode, = read_from('<i', self)
        dyn_HV_threshold, = read_from('<i', self)
        data_red_mode, = read_from('<i', self)
        zero_sup_mode, = read_from('<i', self)
        zero_sup_num_thr, = read_from('<i', self)
>>>>>>> 60e26871
        zero_sup_thresholds = read_array(self, 'i4', zero_sup_num_thr)
        unbiased_scale = read_int(self)
        dyn_ped_mode = read_int(self)
        dyn_ped_events = read_int(self)
        dyn_ped_period = read_int(self)
        monitor_cur_period = read_int(self)
        report_cur_period = read_int(self)
        monitor_HV_period = read_int(self)
        report_HV_period = read_int(self)

        return {
            'telescope_id': self.telescope_id,
            'dyn_trig_mode': dyn_trig_mode,
            'dyn_trig_threshold': dyn_trig_threshold,
            'dyn_HV_mode': dyn_HV_mode,
            'dyn_HV_threshold': dyn_HV_threshold,
            'data_red_mode': data_red_mode,
            'zero_sup_mode': zero_sup_mode,
            'zero_sup_num_thr': zero_sup_num_thr,
            'zero_sup_thresholds': zero_sup_thresholds,
            'unbiased_scale': unbiased_scale,
            'dyn_ped_mode': dyn_ped_mode,
            'dyn_ped_events': dyn_ped_events,
            'dyn_ped_period': dyn_ped_period,
            'monitor_cur_period': monitor_cur_period,
            'report_cur_period': report_cur_period,
            'monitor_HV_period': monitor_HV_period,
            'report_HV_period': report_HV_period,
        }


class SimTelPointingCor(TelescopeObject):
    eventio_type = 2007

    def parse_data_field(self):
        assert_exact_version(self, supported_version=0)

<<<<<<< HEAD
        function_type = read_int(self)
        num_param = read_int(self)
=======
        self.seek(0)

        function_type, = read_from('<i', self)
        num_param, = read_from('<i', self)
>>>>>>> 60e26871
        pointing_param = read_array(self, 'f4', num_param)

        return {
            'telescope_id': self.telescope_id,
            'function_type': function_type,
            'num_param': num_param,
            'pointing_param': pointing_param,
        }


class SimTelTrackSet(TelescopeObject):
    eventio_type = 2008

    def parse_data_field(self):
        assert_exact_version(self, 0)
        self.seek(0)

        tracking_info = {}
<<<<<<< HEAD
        tracking_info['drive_type_az'] = read_short(self)
        tracking_info['drive_type_alt'] = read_short(self)
        tracking_info['zeropoint_az'] = read_float(self)
        tracking_info['zeropoint_alt'] = read_float(self)

        tracking_info['sign_az'] = read_float(self)
        tracking_info['sign_alt'] = read_float(self)
        tracking_info['resolution_az'] = read_float(self)
        tracking_info['resolution_alt'] = read_float(self)
        tracking_info['range_low_az'] = read_float(self)
        tracking_info['range_low_alt'] = read_float(self)
        tracking_info['range_high_az'] = read_float(self)
        tracking_info['range_high_alt'] = read_float(self)
        tracking_info['park_pos_az'] = read_float(self)
        tracking_info['park_pos_alt'] = read_float(self)
=======
        tracking_info['drive_type_az'], = read_from('<h', self)
        tracking_info['drive_type_alt'], = read_from('<h', self)
        tracking_info['zeropoint_az'], = read_from('<f', self)
        tracking_info['zeropoint_alt'], = read_from('<f', self)
        tracking_info['sign_az'], = read_from('<f', self)
        tracking_info['sign_alt'], = read_from('<f', self)
        tracking_info['resolution_az'], = read_from('<f', self)
        tracking_info['resolution_alt'], = read_from('<f', self)
        tracking_info['range_low_az'], = read_from('<f', self)
        tracking_info['range_low_alt'], = read_from('<f', self)
        tracking_info['range_high_az'], = read_from('<f', self)
        tracking_info['range_high_alt'], = read_from('<f', self)
        tracking_info['park_pos_az'], = read_from('<f', self)
        tracking_info['park_pos_alt'], = read_from('<f', self)
>>>>>>> 60e26871

        return tracking_info


class SimTelCentEvent(EventIOObject):
    eventio_type = 2009

    def __init__(self, header, parent):
        super().__init__(header, parent)
        self.global_count = self.header.id

    def parse_data_field(self):
        assert_max_version(self, 2)
        self.seek(0)

        event_info = {}
        event_info['cpu_time'] = read_time(self)
        event_info['gps_time'] = read_time(self)
        event_info['trigger_pattern'] = read_int(self)
        event_info['data_pattern'] = read_int(self)

        if self.header.version >= 1:
            tels_trigger = read_short(self)
            event_info['n_triggered_telescopes'] = tels_trigger

            event_info['triggered_telescopes'] = read_array(
                self, count=tels_trigger, dtype='<i2',
            )
            event_info['trigger_times'] = read_array(
                self, count=tels_trigger, dtype='<f4',
            )
            tels_data = read_short(self)
            event_info['n_telescopes_with_data'] = tels_data
            event_info['telescopes_with_data'] = read_array(
                self, count=tels_data, dtype='<i2'
            )

        if self.header.version >= 2:
            # konrad saves the trigger mask as crazy int, but it uses only 4 bits
            # so it should be indentical to a normal unsigned int with 1 byte
            event_info['teltrg_type_mask'] = read_array(
                self, count=tels_trigger, dtype='uint8'
            )
            assert np.all(event_info['teltrg_type_mask'] < 128), 'Unexpected trigger mask'

            event_info['teltrg_time_by_type'] = {}
            it = zip(event_info['triggered_telescopes'], event_info['teltrg_type_mask'])
            for tel_id, mask in it:
                # trigger times are only written if more than one trigger is there
                if mask not in {0b001, 0b010, 0b100}:
                    event_info['teltrg_time_by_type'][tel_id] = {}
                    for trigger in range(3):
                        if bool_bit_from_pos(mask, trigger):
                            t = read_float(self)
                            event_info['teltrg_time_by_type'][tel_id][trigger] = t

        return event_info


class SimTelTrackEvent(EventIOObject):
    '''Tracking information for a simtel telescope event
    This has no clear type number, since
    Konrad Bernlöhr decided to encode the telescope id into
    the container type as 2100 + tel_id % 100 + 1000 * (tel_id // 100)

    So a container with type 2105 belongs to tel_id 5, 3105 to 105
    '''
    eventio_type = None

    def __init__(self, header, parent):
        self.eventio_type = header.type
        super().__init__(header, parent)
        self.telescope_id = self.type_to_telid(header.type)
        if not self.id_to_telid(header.id) == self.telescope_id:
            raise ValueError('Telescope IDs in type and header do not match')

        self.has_raw = bool(header.id & 0x100)
        self.has_cor = bool(header.id & 0x200)

    def parse_data_field(self):
        assert_exact_version(self, 0)

        self.seek(0)
        dt = []
        if self.has_raw:
            dt.extend([('azimuth_raw', '<f4'), ('altitude_raw', '<f4')])
        if self.has_cor:
            dt.extend([('azimuth_cor', '<f4'), ('altitude_cor', '<f4')])
        return read_array(self, count=1, dtype=dt)[0]

    @staticmethod
    def id_to_telid(eventio_id):
        '''See io_hess.c, l. 2519'''
        return (eventio_id & 0xff) | ((eventio_id & 0x3f000000) >> 16)

    @staticmethod
    def type_to_telid(eventio_type):
        base = eventio_type - 2100
        return 100 * (base // 1000) + base % 1000

    @staticmethod
    def telid_to_type(telescope_id):
        return 2100 + telescope_id % 100 + 1000 * (telescope_id // 100)

    def __repr__(self):
        return '{}[{}](telescope_id={}, size={}, first_byte={})'.format(
            self.__class__.__name__,
            self.eventio_type,
            self.telescope_id,
            self.header.length,
            self.header.data_field_first_byte
        )


class SimTelTelEvent(EventIOObject):
    '''A simtel telescope event
    This has no clear type number, since
    Konrad Bernlöhr decided to encode the telescope id into
    the container type as 2200 + tel_id % 100 + 1000 * (tel_id // 100)

    So a container with type 2205 belongs to tel_id 5, 3205 to 105
    '''
    eventio_type = None

    def __init__(self, header, parent):
        self.eventio_type = header.type
        super().__init__(header, parent)
        self.telescope_id = self.type_to_telid(header.type)
        self.global_count = header.id

    @staticmethod
    def type_to_telid(eventio_type):
        base = eventio_type - 2200
        return 100 * (base // 1000) + base % 1000

    @staticmethod
    def telid_to_type(telescope_id):
        return 2200 + telescope_id % 100 + 1000 * (telescope_id // 100)

    def __repr__(self):
        return '{}[{}](telescope_id={}, size={}, first_byte={})'.format(
            self.__class__.__name__,
            self.eventio_type,
            self.telescope_id,
            self.header.length,
            self.header.data_field_first_byte
        )


class SimTelEvent(EventIOObject):
    eventio_type = 2010

    def __init__(self, header, parent):
        super().__init__(header, parent)
        self.glob_count = header.id

    def __repr__(self):
        return '{}[{}](glob_count={}, size={}, first_byte={})'.format(
            self.__class__.__name__,
            self.eventio_type,
            self.glob_count,
            self.header.length,
            self.header.data_field_first_byte
        )


class SimTelTelEvtHead(TelescopeObject):
    eventio_type = 2011

    def parse_data_field(self):
        assert_max_version(self, 2)

        self.seek(0)
        event_head = {}
        event_head['loc_count'] = read_int(self)
        event_head['glob_count'] = read_int(self)
        event_head['cpu_time'] = read_time(self)
        event_head['gps_time'] = read_time(self)
        t = read_short(self)
        event_head['trg_source'] = t & 0xff

        if t & 0x100:
            if self.header.version <= 1:
                num_list_trgsect = read_short(self)
                event_head['list_trgsect'] = read_array(
                    self, dtype='<i2', count=num_list_trgsect
                )
            else:
                num_list_trgsect, = read_utf8_like_signed_int(self)
                event_head['list_trgsect'] = np.array([
                    read_utf8_like_signed_int(self)
                    for _ in range(num_list_trgsect)
                ])
            if self.header.version >= 1 and (t & 0x400):
                event_head['time_trgsect'] = read_array(
                    self, dtype='<f4', count=num_list_trgsect
                )

        if t & 0x200:
            if self.header.version <= 1:
                event_head['num_phys_addr'] = read_short(self)
                event_head['phys_addr'] = read_array(
                    self, dtype='<i2', count=event_head['num_phys_addr']
                )
            else:
                event_head['num_phys_addr'] = read_utf8_like_signed_int(self)
                event_head['phys_addr'] = np.array([
                    read_utf8_like_signed_int(self)
                    for _ in range(event_head['num_phys_addr'])
                ])
        return event_head


class SimTelTelADCSum(EventIOObject):
    eventio_type = 2012

    def __init__(self, header, parent):
        super().__init__(header, parent)
        if self.header.version <= 1:
            self.telescope_id = (header.id >> 25) & 0x1f
        else:
            self.telescope_id = (header.id >> 12) & 0xffff

    def parse_data_field(self):
        assert_exact_version(self, 3)
        self.seek(0)

        flags = self.header.id
        raw = {'telescope_id': self.telescope_id}
        raw['zero_sup_mode'] = flags & 0x1f
        raw['data_red_mode'] = (flags >> 5) & 0x1f
        raw['list_known'] = (flags >> 10) & 0x01
        n_pixels = read_int(self)
        n_gains = read_short(self)

        if raw['data_red_mode'] == 2:
            offset_hg8 = read_short(self)
            scale_hg8 = read_short(self)
            if scale_hg8 <= 0:
                scale_hg8 = 1

        if raw['zero_sup_mode'] == 0.:
            if raw['data_red_mode'] == 0:
                # before version 3, it was just uint16
                raw['adc_sums'] = np.array([
                    read_vector_of_uint32_scount_differential(self, n_pixels)
                    for gain in range(n_gains)

                ])
        if 'adc_sums' not in raw:
            raise NotImplementedError(
                'Currently no support for data_red_mode {} or zero_sup_mode{}'.format(
                    raw['data_red_mode'], raw['zero_sup_mode'],
                )
            )

        return raw


class SimTelTelADCSamp(EventIOObject):
    eventio_type = 2013

    def __init__(self, header, parent):
        super().__init__(header, parent)
        flags_ = header.id
        self._zero_sup_mode = flags_ & 0x1f
        self._data_red_mode = (flags_ >> 5) & 0x1f
        self._list_known = bool((flags_ >> 10) & 0x01)

        #  !! WTF: raw->zero_sup_mode |= zero_sup_mode << 5

        self.telescope_id = (flags_ >> 12) & 0xffff

    def parse_data_field(self):
        assert_exact_version(self, supported_version=3)
        unsupported = (
            self._zero_sup_mode != 0
            or self._data_red_mode != 0
            or self._list_known
        )
        if unsupported:
            raise NotImplementedError

        self.seek(0)

        args = {
            'num_pixels': read_int(self),
            'num_gains': read_short(self),
            'num_samples': read_short(self),
        }
        if self._zero_sup_mode:
            return self._parse_in_zero_suppressed_mode(**args)
        else:
            return self._parse_in_not_zero_suppressed_mode(**args)

    def _parse_in_zero_suppressed_mode(
        self,
        num_gains,
        num_pixels,
        num_samples,
    ):
        list_size = read_utf8_like_signed_int(self)
        pixel_ranges = []
        for _ in range(list_size):
            start_pixel_id = read_utf8_like_signed_int(self)
            if start_pixel_id < 0:
                pixel_ranges.append(
                    (-start_pixel_id - 1, -start_pixel_id - 1)
                )
            else:
                pixel_ranges.append(
                    (start_pixel_id, read_utf8_like_signed_int(self))
                )

        adc_samples = np.zeros(
            (num_gains, num_pixels, num_samples),
            dtype='u2'
        )
        for i_gain in range(num_gains):
            for pixel_range in pixel_ranges:
                for i_pix in range(*pixel_range):
                    adc_samples[i_gain, i_pix, :] = (
                        read_vector_of_uint32_scount_differential_optimized(
                            self, num_samples
                        )
                    )
        return adc_samples

    def _parse_in_not_zero_suppressed_mode(
        self,
        num_gains,
        num_pixels,
        num_samples,
    ):
        adc_samples = np.zeros(
            (num_gains, num_pixels, num_samples),
            dtype='u2'
        )
        for i_gain in range(num_gains):
            for i_pix in range(num_pixels):
                adc_samples[i_gain, i_pix, :] = (
                    read_vector_of_uint32_scount_differential_optimized(
                        self, num_samples
                    )
                )
        return adc_samples


class SimTelTelImage(EventIOObject):
    eventio_type = 2014

    def parse_data_field(self):
        assert_exact_version(self, supported_version=5)
        self.seek(0)

        flags = self.header.id
        tel_image = {}
        tel_image['flags'] = flags
        tel_image['flags_hex'] = hex(flags)
        tel_image['telescope_id'] = (
            (flags & 0xff) | (flags & 0x3f000000) >> 16
        )
        tel_image['cut_id'] = (flags & 0xff000) >> 12
        tel_image['pixels'] = read_short(self)
        tel_image['num_sat'] = read_short(self)

        # from version 6 on
        # pixels = read_utf8_like_signed_int(self)  # from version 6 on
        # num_sat = read_utf8_like_signed_int(self)

        if tel_image['num_sat'] > 0:
            tel_image['clip_amp'] = read_float(self)

        tel_image['amplitude'] = read_float(self)
        tel_image['x'] = read_float(self)
        tel_image['y'] = read_float(self)
        tel_image['phi'] = read_float(self)
        tel_image['l'] = read_float(self)
        tel_image['w'] = read_float(self)
        tel_image['num_conc'] = read_short(self)
        tel_image['concentration'] = read_float(self)

        if flags & 0x100:
            tel_image['x_err'] = read_float(self)
            tel_image['y_err'] = read_float(self)
            tel_image['phi_err'] = read_float(self)
            tel_image['l_err'] = read_float(self)
            tel_image['w_err'] = read_float(self)

        if flags & 0x200:
            tel_image['skewness'] = read_float(self)
            tel_image['skewness_err'] = read_float(self)
            tel_image['kurtosis'] = read_float(self)
            tel_image['kurtosis_err'] = read_float(self)

        if flags & 0x400:
            # from v6 on this is crazy int
            num_hot = read_short(self)
            tel_image['num_hot'] = num_hot
            tel_image['hot_amp'] = read_array(self, 'f4', num_hot)
            # from v6 on this is array of crazy int
            tel_image['hot_pixel'] = read_array(self, 'i2', num_hot)

        if flags & 0x800:
            tel_image['tm_slope'] = read_float(self)
            tel_image['tm_residual'] = read_float(self)
            tel_image['tm_width1'] = read_float(self)
            tel_image['tm_width2'] = read_float(self)
            tel_image['tm_rise'] = read_float(self)

        return tel_image


class SimTelShower(EventIOObject):
    eventio_type = 2015

    def parse_data_field(self):
        assert_exact_version(self, supported_version=1)
        self.seek(0)

        shower = {}
        result_bits = self.header.id
        shower['result_bits'] = result_bits
        shower['num_trg'] = read_short(self)
        shower['num_read'] = read_short(self)
        shower['num_img'] = read_short(self)
        shower['img_pattern'] = read_int(self)

        if result_bits & 0x01:
            shower['Az'] = read_float(self)
            shower['Alt'] = read_float(self)

        if result_bits & 0x02:
            shower['err_dir1'] = read_float(self)
            shower['err_dir2'] = read_float(self)
            shower['err_dir3'] = read_float(self)

        if result_bits & 0x04:
            shower['xc'] = read_float(self)
            shower['yc'] = read_float(self)

        if result_bits & 0x08:
            shower['err_core1'] = read_float(self)
            shower['err_core2'] = read_float(self)
            shower['err_core3'] = read_float(self)

        if result_bits & 0x10:
            shower['mscl'] = read_float(self)
            shower['mscw'] = read_float(self)

        if result_bits & 0x20:
            shower['err_mscl'] = read_float(self)
            shower['err_mscw'] = read_float(self)

        if result_bits & 0x40:
            shower['energy'] = read_float(self)

        if result_bits & 0x80:
            shower['err_energy'] = read_float(self)

        if result_bits & 0x0100:
            shower['xmax'] = read_float(self)

        if result_bits & 0x0200:
            shower['err_xmax'] = read_float(self)

        return shower


class SimTelPixelTiming(EventIOObject):
    eventio_type = 2016

    def parse_data_field(self):
        assert_exact_version(self, supported_version=1)
        self.seek(0)

        pixel_timing = {}
        pixel_timing['num_pixels'] = read_short(self)
        pixel_timing['num_gains'] = read_short(self)
        pixel_timing['before_peak'] = read_short(self)
        pixel_timing['after_peak'] = read_short(self)

        pixel_timing['with_sum'] = (
            (pixel_timing['before_peak'] >= 0)
            and (pixel_timing['after_peak'] >= 0)
        )

        list_type = read_short(self)
        assert list_type in (1, 2), "list_type has to be 1 or 2"
        list_size = read_short(self)
        pixel_timing['pixel_list'] = read_array(
            self, 'i2', list_size * list_type)
        pixel_timing['threshold'] = read_short(self)
        pixel_timing['glob_only_selected'] = pixel_timing['threshold'] < 0
        pixel_timing['num_types'] = read_short(self)

        pixel_timing['time_type'] = read_array(
            self, 'i2', pixel_timing['num_types'])
        pixel_timing['time_level'] = read_array(
            self, 'f4', pixel_timing['num_types'])

        pixel_timing['granularity'] = read_float(self)
        pixel_timing['peak_global'] = read_float(self)

        if list_type == 1:
            pixel_timing.update(self._parse_list_type_1(**pixel_timing))
        else:
            pixel_timing.update(self._parse_list_type_2(**pixel_timing))

    def _parse_list_type_1(
        self,
        pixel_list,
        num_types,
        num_gains,
        granularity,
        num_pixels,
        with_sum,
        glob_only_selected,
        **kwargs
    ):
        timval = np.zeros((num_pixels, num_types), dtype='f4')
        # The first timing element is always initialised to indicate unknown.
        timval[:, 0] = -1

        pulse_sum_loc = np.zeros((num_gains, num_pixels), dtype='i4')
        pulse_sum_glob = np.zeros((num_gains, num_pixels), dtype='i4')

        for i_pix in pixel_list:
            for i_type in range(num_types):
                timval[i_pix, i_type] = granularity * read_short(self)

            if with_sum:
                for i_gain in range(num_gains):
                    pulse_sum_loc[i_gain, i_pix] = read_utf8_like_signed_int(self)

                if glob_only_selected:
                    for i_gain in range(num_gains):
                        pulse_sum_glob[i_gain, i_pix] = read_utf8_like_signed_int(self)

        if with_sum and len(pixel_list) > 0 and not glob_only_selected:
            for i_gain in range(num_gains):
                for i_pix in range(num_pixels):
                    pulse_sum_glob[i_gain, i_pix] = read_utf8_like_signed_int(self)

        return {
            'timval': timval,
            'pulse_sum_glob': pulse_sum_glob,
            'pulse_sum_loc': pulse_sum_loc,
        }

    def _parse_list_type_2(
        self,
        pixel_list,
        num_types,
        num_gains,
        num_pixels,
        with_sum,
        glob_only_selected,
        granularity,
        **kwargs
    ):
        timval = np.zeros((num_pixels, num_types), dtype='f4')
        # The first timing element is always initialised to indicate unknown.
        timval[:, 0] = -1

        pulse_sum_loc = np.zeros((num_gains, num_pixels), dtype='i4')
        pulse_sum_glob = np.zeros((num_gains, num_pixels), dtype='i4')

        for start, stop in np.array(pixel_list).reshape(-1, 2):
            for i_pix in range(start, stop + 1):
                for i_type in range(num_types):
                    timval[i_pix, i_type] = granularity * read_short(self)

                if with_sum:
                    for i_gain in range(num_gains):
                        pulse_sum_loc[i_gain, i_pix] = read_utf8_like_signed_int(self)

                    if glob_only_selected:
                        for i_gain in range(num_gains):
                            pulse_sum_glob[i_gain, i_pix] = read_utf8_like_signed_int(self)

        if with_sum and len(pixel_list) > 0 and not glob_only_selected:
            for i_gain in range(num_gains):
                for i_pix in range(num_pixels):
                    pulse_sum_glob[i_gain, i_pix] = read_utf8_like_signed_int(self)

        return {
            'timval': timval,
            'pulse_sum_glob': pulse_sum_glob,
            'pulse_sum_loc': pulse_sum_loc,
        }


class SimTelPixelCalib(EventIOObject):
    eventio_type = 2017


class SimTelMCShower(EventIOObject):
    eventio_type = 2020

    def parse_data_field(self):
        assert_max_version(self, 2)

        self.seek(0)
        mc = {}
        mc['shower'] = self.header.id
        mc['primary_id'] = read_int(self)
        mc['energy'] = read_float(self)
        mc['azimuth'] = read_float(self)
        mc['altitude'] = read_float(self)
        if self.header.version >= 1:
            mc['depth_start'] = read_float(self)
        mc['h_first_int'] = read_float(self)
        mc['xmax'] = read_float(self)
        if self.header.version >= 1:
            mc['hmax'] = read_float(self)
            mc['emax'] = read_float(self)
            mc['cmax'] = read_float(self)
        else:
            mc['hmax'] = mc['emax'] = mc['cmax'] = 0.0

        mc['n_profiles'] = read_short(self)
        mc['profiles'] = []
        for i in range(mc['n_profiles']):
            p = {}
            p['id'] = read_int(self)
            p['num_steps'] = read_int(self)
            p['start'] = read_float(self)
            p['end'] = read_float(self)
            p['content'] = read_array(self, dtype='<f4', count=p['num_steps'])
            mc['profiles'].append(p)

        if self.header.version >= 2:
            h = read_next_header(self, toplevel=False)
            assert h.type == 1215
            mc['mc_extra_params'] = MC_Extra_Params(h, self).parse_data_field()
        return mc


class MC_Extra_Params(EventIOObject):
    eventio_type = 1215

    def parse_data_field(self):
        self.seek(0)
        ep = {
            'weight': read_float(self),
            'n_iparam': read_utf8_like_unsigned_int(self),
            'n_fparam': read_utf8_like_unsigned_int(self),
        }
        if ep['n_iparam'] > 0:
            ep['iparam'] = read_array(self, dtype='<i4', count=ep['n_iparam'])
        if ep['n_fparam'] > 0:
            ep['fparam'] = read_array(self, dtype='<f4', count=ep['n_iparam'])
        return ep


class SimTelMCEvent(EventIOObject):
    eventio_type = 2021

    def parse_data_field(self):
        ''' '''
        assert_exact_version(self, supported_version=1)
        self.seek(0)

        return {
            'event': self.header.id,
            'shower_num': read_int(self),
            'xcore': read_float(self),
            'ycore': read_float(self),
            # 'aweight': read_float(self),  # only in version 2
        }


class SimTelTelMoni(EventIOObject):
    eventio_type = 2022

    def parse_data_field(self):
        assert_exact_version(self, supported_version=0)
        self.seek(0)

        telescope_id = (
            (self.header.id & 0xff)
            | ((self.header.id & 0x3f000000) >> 16)
        )

        # what: denotes what has changed (since last report?)
        what = ((self.header.id & 0xffff00) >> 8) & 0xffff
        known = read_short(self)   # C-code used |= instead of = here.
        new_parts = read_short(self)
        monitor_id = read_int(self)
        moni_time = read_time(self)

        #  Dimensions of various things
        # version 0
        ns, np, nd, ng = read_from(self, '<hhhh')
        # in version 1 this uses crazy 32bit ints
        # ns = read_utf8_like_signed_int(self)
        # np = read_utf8_like_signed_int(self)
        # nd = read_utf8_like_signed_int(self)
        # ng = read_utf8_like_signed_int(self)

        result = {
            'telescope_id': telescope_id,
            'what': what,
            'known': known,
            'new_parts': new_parts,
            'monitor_id': monitor_id,
            'moni_time': moni_time,
        }
        part_parser_args = {
            'num_sectors': ns,
            'num_gains': ng,
            'num_pixels': np,
            'num_drawers': nd,
        }
        result.update(part_parser_args)

        part_parser_map = {
            0x00: self._nothing_changed_here,
            0x01: self._status_only_changed__what_and_0x01,
            0x02: self._counts_and_rates_changed__what_and_0x02,
            0x04: self._pedestal_and_noice_changed__what_and_0x04,
            0x08: self._HV_and_temp_changed__what_and_0x08,
            0x10: self._pixel_scalers_DC_i_changed__what_and_0x10,
            0x20: self._HV_thresholds_changed__what_and_0x20,
            0x40: self._DAQ_config_changed__what_and_0x40,
        }

        for part_id in range(8):
            part_parser = part_parser_map[what & (1 << part_id)]
            result.update(part_parser(**part_parser_args))
        return result

    def _nothing_changed_here(self, **kwargs):
        ''' dummy parser, invoked when this bit is not set '''
        return {}

    def _status_only_changed__what_and_0x01(self, **kwargs):
        return {
            'status_time': read_time(self),
            'status_bits': read_int(self),
        }

    def _counts_and_rates_changed__what_and_0x02(
        self, num_sectors, **kwargs
    ):
        return {
            'trig_time': read_time(self),
            'coinc_count': read_int(self),
            'event_count': read_int(self),
            'trigger_rate': read_float(self),
            'sector_rate': read_array(self, 'f4', num_sectors),
            'event_rate': read_float(self),
            'data_rate': read_float(self),
            'mean_significant': read_float(self),
        }

    def _pedestal_and_noice_changed__what_and_0x04(
        self, num_gains, num_pixels, **kwargs
    ):
        return {
            'ped_noise_time': read_time(self),
            'num_ped_slices': read_short(self),
            'pedestal': read_array(
                self, 'f4', num_gains * num_pixels
            ).reshape((num_gains, num_pixels)),
            'noise': read_array(
                self, 'f4', num_gains * num_pixels
            ).reshape((num_gains, num_pixels)),
        }

    def _HV_and_temp_changed__what_and_0x08(
        self, num_pixels, num_drawers, **kwargs
    ):
        hv_temp_time = read_time(self)
        num_drawer_temp = read_short(self)
        num_camera_temp = read_short(self)
        return {
            'hv_temp_time': hv_temp_time,
            'num_drawer_temp': num_drawer_temp,
            'num_camera_temp': num_camera_temp,
            'hv_v_mon': read_array(self, 'i2', num_pixels),
            'hv_i_mon': read_array(self, 'i2', num_pixels),
            'hv_stat': read_array(self, 'B', num_pixels),
            'drawer_temp': read_array(
                self, 'i2', num_drawers * num_drawer_temp
            ).reshape((num_drawers, num_drawer_temp)),
            'camera_temp': read_array(self, 'i2', num_camera_temp),
        }

    def _pixel_scalers_DC_i_changed__what_and_0x10(
        self, num_pixels, **kwargs
    ):
        return {
            'dc_rate_time': read_time(self),
            'current': read_array(self, 'u2', num_pixels),
            'scaler': read_array(self, 'u2', num_pixels),
        }

    def _HV_thresholds_changed__what_and_0x20(
        self, num_pixels, num_drawers, **kwargs
    ):
        return {
            'hv_thr_time': read_time(self),
            'hv_dac': read_array(self, 'u2', num_pixels),
            'thresh_dac': read_array(self, 'u2', num_drawers),
            'hv_set': read_array(self, 'B', num_pixels),
            'trig_set': read_array(self, 'B', num_pixels),
        }

    def _DAQ_config_changed__what_and_0x40(
        self, **kwargs
    ):
        return {
            'set_daq_time': read_time(self),
            'daq_conf': read_short(self),
            'daq_scaler_win': read_short(self),
            'daq_nd': read_short(self),
            'daq_acc': read_short(self),
            'daq_nl': read_short(self),
        }


class SimTelLasCal(TelescopeObject):
    eventio_type = 2023

    def parse_data_field(self):
        ''' '''
        assert_exact_version(self, supported_version=2)
        self.seek(0)

        num_pixels = read_short(self)
        num_gains = read_short(self)
        lascal_id = read_int(self)
        calib = read_array(
            self, 'f4', num_gains * num_pixels
        ).reshape(num_gains, num_pixels)

        tmp_ = read_array(self, 'f4', num_gains * 2).reshape(num_gains, 2)
        max_int_frac = tmp_[:, 0]
        max_pixtm_frac = tmp_[:, 1]

        tm_calib = read_array(
            self, 'f4', num_gains * num_pixels
        ).reshape(num_gains, num_pixels)

        return {
            'telescope_id': self.telescope_id,
            'lascal_id': lascal_id,
            'calib': calib,
            'max_int_frac': max_int_frac,
            'max_pixtm_frac': max_pixtm_frac,
            'tm_calib': tm_calib,
        }


class SimTelRunStat(EventIOObject):
    eventio_type = 2024


class SimTelMCRunStat(EventIOObject):
    eventio_type = 2025


class SimTelMCPeSum(EventIOObject):
    eventio_type = 2026

    def parse_data_field(self):
        assert_exact_version(self, supported_version=2)
        self.seek(0)

        event = self.header.id
        shower_num = read_int(self)
        num_tel = read_int(self)
        num_pe = read_array(self, 'i4', num_tel)
        num_pixels = read_array(self, 'i4', num_tel)

        # NOTE:
        # I don't see how we can speed this up easily since the length
        # of this thing is not known upfront.

        # pix_pe: a list (running over telescope_id)
        #         of 2-tuples: (pixel_id, pe)
        pix_pe = []
        for n_pe, n_pixels in zip(num_pe, num_pixels):
            if n_pe <= 0 or n_pixels <= 0:
                continue
            non_empty = read_short(self)
            pixel_id = read_array(self, 'i2', non_empty)
            pe = read_array(self, 'i4', non_empty)
            pix_pe.append(pixel_id, pe)

        photons = read_array(self, 'f4', num_tel)
        photons_atm = read_array(self, 'f4', num_tel)
        photons_atm_3_6 = read_array(self, 'f4', num_tel)
        photons_atm_qe = read_array(self, 'f4', num_tel)
        photons_atm_400 = read_array(self, 'f4', num_tel)

        return {
            'event': event,
            'shower_num': shower_num,
            'num_tel': num_tel,
            'num_pe': num_pe,
            'num_pixels': num_pixels,
            'pix_pe': pix_pe,
            'photons': photons,
            'photons_atm': photons_atm,
            'photons_atm_3_6': photons_atm_3_6,
            'photons_atm_qe': photons_atm_qe,
            'photons_atm_400': photons_atm_400,
        }


class SimTelPixelList(EventIOObject):
    eventio_type = 2027

    def parse_data_field(self):
        # even in the prod3b version of Max N the objects
        # of type 2027 seem to be of version 0 only.
        # not sure if version 1 was ever produced.
        assert_exact_version(self, supported_version=0)

        self.seek(0)

        code = self.header.id // int(1e6)
        telescope = self.header.id % int(1e6)

        pixels = read_short(self)
        # in version 1 pixels is a crazy int

        pixel_list = read_array(self, 'i2', pixels)
        # in version 1 pixel_list is an array of crazy int

        return {
            'code': code,
            'telescope': telescope,
            'pixels': pixels,
            'pixel_list': pixel_list,
        }


class SimTelCalibEvent(EventIOObject):
    eventio_type = 2028


def merge_structured_arrays_into_dict(arrays):
    result = dict()
    for array in arrays:
        for name in array.dtype.names:
            result[name] = array[name]
    return result<|MERGE_RESOLUTION|>--- conflicted
+++ resolved
@@ -150,13 +150,8 @@
 
     def parse_data_field(self):
         assert_version_in(self, [0, 1, 2, 3, 4, 5])
-<<<<<<< HEAD
+        self.seek(0)
         n_pixels = read_int(self)
-=======
-
-        self.seek(0)
-        n_pixels, = read_from('<i', self)
->>>>>>> 60e26871
 
         cam = {'n_pixels': n_pixels, 'telescope_id': self.telescope_id}
         cam['focal_length'] = read_float(self)
@@ -320,14 +315,8 @@
 
     def parse_data_field(self):
         assert_exact_version(self, supported_version=0)
-
-<<<<<<< HEAD
+        self.seek(0)
         num_trig_disabled = read_int(self)
-=======
-        self.seek(0)
-
-        num_trig_disabled, = read_from('<i', self)
->>>>>>> 60e26871
         trigger_disabled = read_array(
             self,
             count=num_trig_disabled,
@@ -354,8 +343,8 @@
 
     def parse_data_field(self):
         assert_exact_version(self, supported_version=0)
-
-<<<<<<< HEAD
+        self.seek(0)
+
         dyn_trig_mode = read_int(self)
         dyn_trig_threshold = read_int(self)
         dyn_HV_mode = read_int(self)
@@ -363,17 +352,6 @@
         data_red_mode = read_int(self)
         zero_sup_mode = read_int(self)
         zero_sup_num_thr = read_int(self)
-=======
-        self.seek(0)
-
-        dyn_trig_mode, = read_from('<i', self)
-        dyn_trig_threshold, = read_from('<i', self)
-        dyn_HV_mode, = read_from('<i', self)
-        dyn_HV_threshold, = read_from('<i', self)
-        data_red_mode, = read_from('<i', self)
-        zero_sup_mode, = read_from('<i', self)
-        zero_sup_num_thr, = read_from('<i', self)
->>>>>>> 60e26871
         zero_sup_thresholds = read_array(self, 'i4', zero_sup_num_thr)
         unbiased_scale = read_int(self)
         dyn_ped_mode = read_int(self)
@@ -410,16 +388,10 @@
 
     def parse_data_field(self):
         assert_exact_version(self, supported_version=0)
-
-<<<<<<< HEAD
+        self.seek(0)
+
         function_type = read_int(self)
         num_param = read_int(self)
-=======
-        self.seek(0)
-
-        function_type, = read_from('<i', self)
-        num_param, = read_from('<i', self)
->>>>>>> 60e26871
         pointing_param = read_array(self, 'f4', num_param)
 
         return {
@@ -438,7 +410,6 @@
         self.seek(0)
 
         tracking_info = {}
-<<<<<<< HEAD
         tracking_info['drive_type_az'] = read_short(self)
         tracking_info['drive_type_alt'] = read_short(self)
         tracking_info['zeropoint_az'] = read_float(self)
@@ -454,22 +425,6 @@
         tracking_info['range_high_alt'] = read_float(self)
         tracking_info['park_pos_az'] = read_float(self)
         tracking_info['park_pos_alt'] = read_float(self)
-=======
-        tracking_info['drive_type_az'], = read_from('<h', self)
-        tracking_info['drive_type_alt'], = read_from('<h', self)
-        tracking_info['zeropoint_az'], = read_from('<f', self)
-        tracking_info['zeropoint_alt'], = read_from('<f', self)
-        tracking_info['sign_az'], = read_from('<f', self)
-        tracking_info['sign_alt'], = read_from('<f', self)
-        tracking_info['resolution_az'], = read_from('<f', self)
-        tracking_info['resolution_alt'], = read_from('<f', self)
-        tracking_info['range_low_az'], = read_from('<f', self)
-        tracking_info['range_low_alt'], = read_from('<f', self)
-        tracking_info['range_high_az'], = read_from('<f', self)
-        tracking_info['range_high_alt'], = read_from('<f', self)
-        tracking_info['park_pos_az'], = read_from('<f', self)
-        tracking_info['park_pos_alt'], = read_from('<f', self)
->>>>>>> 60e26871
 
         return tracking_info
 
