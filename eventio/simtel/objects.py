--- conflicted
+++ resolved
@@ -1147,15 +1147,9 @@
         assert_version_in(self, (1, 2))
         self.seek(0)
 
-<<<<<<< HEAD
-        return read_array(
-            self, dtype=self.dtypes[self.header.version], count=1
-        )[0]
-=======
         d = MCEvent.parse_mc_event(self.read(), self.header.version)
         d['event_id'] = self.header.id
         return d
->>>>>>> 53e7eaf0
 
 
 class CameraMonitoring(EventIOObject):
