from pkg_resources import resource_filename
import pytest
from pytest import approx
import numpy as np


test_file = resource_filename('eventio', 'resources/gamma_test.simtel.gz')


def find_type(f, eventio_type):
    o = next(f)
    while not isinstance(o, eventio_type):
        o = next(f)

    if not isinstance(o, eventio_type):
        raise ValueError('Type {} not found'.format(eventio_type))

    return o


def collect_toplevel_of_type(f, eventio_type):
    classes_under_test = [
        o for o in f
        if isinstance(o, eventio_type)
    ]
    # make sure we found some
    assert classes_under_test
    return classes_under_test


def test_70():
    from eventio import EventIOFile
    from eventio.simtel.objects import History

    with EventIOFile(test_file) as f:
        all_histories = [
            o for o in f
            if o.header.type == History.eventio_type
        ]
        for o in all_histories:
            assert isinstance(o, History)

<<<<<<< HEAD
            # make sure a History can be iterated and is never empty
            body_reached = False
            for x in o:
                body_reached = True
            assert body_reached
=======

def test_70():
    assert False
>>>>>>> c1ad26cd


def test_71():
    from eventio import EventIOFile
    from eventio.simtel.objects import History, HistoryCommandLine

    with EventIOFile(test_file) as f:
        all_history_cmd_lines = []
        for o in f:
            if isinstance(o, History):
                for sub in o:
                    if isinstance(sub, HistoryCommandLine):
                        all_history_cmd_lines.append(sub)

        for o in all_history_cmd_lines:
            s = o.parse_data_field()
            assert s
            assert isinstance(s, bytes)


def test_72():
    from eventio import EventIOFile
    from eventio.simtel.objects import History, HistoryConfig

    with EventIOFile(test_file) as f:
        all_history_configs = []
        for o in f:
            if isinstance(o, History):
                for sub in o:
                    if isinstance(sub, HistoryConfig):
                        all_history_configs.append(sub)

        for o in all_history_configs:
            s = o.parse_data_field()
            assert s
            assert isinstance(s, bytes)


def test_2000():
    from eventio import EventIOFile
    from eventio.simtel.objects import SimTelRunHeader

    with EventIOFile(test_file) as f:
        classes_under_test = collect_toplevel_of_type(f, SimTelRunHeader)

        for o in classes_under_test:
            d = o.parse_data_field()
            assert d

            bytes_not_consumed = o.read()
            # DN: I do not know why two bytes, did not x-check
            assert len(bytes_not_consumed) == 2
            for byte_ in bytes_not_consumed:
                assert byte_ == 0


def test_2000_as_well():
    from eventio import EventIOFile
    from eventio.simtel import SimTelRunHeader

    with EventIOFile(test_file) as f:
        o = find_type(f, SimTelRunHeader)

        data = o.parse_data_field()
        data['observer'] = b'bernlohr@lfc371.mpi-hd.mpg.de'
        data['target'] = b'Monte Carlo beach'


def test_2001():
    from eventio import EventIOFile
    from eventio.simtel.objects import SimTelMCRunHeader

    with EventIOFile(test_file) as f:
        classes_under_test = collect_toplevel_of_type(f, SimTelMCRunHeader)

        for o in classes_under_test:
            d = o.parse_data_field()
            assert d

            bytes_not_consumed = o.read()
            # DN: I do not know why two bytes, did not x-check
            assert len(bytes_not_consumed) == 0
            for byte_ in bytes_not_consumed:
                assert byte_ == 0


def test_2002():
    from eventio import EventIOFile
    from eventio.simtel.objects import SimTelCamSettings

    with EventIOFile(test_file) as f:
        obj = find_type(f, SimTelCamSettings)

        # first camera should be the LST
        camera_data = obj.parse_data_field()
        assert camera_data['telescope_id'] == 1
        assert camera_data['n_pixels'] == 1855
        assert camera_data['focal_length'] == 28.0
        assert len(camera_data['pixel_x']) == 1855
        assert len(camera_data['pixel_y']) == 1855


@pytest.mark.xfail
def test_2003():
    assert False


def test_2004():
    from eventio import EventIOFile
    from eventio.simtel.objects import SimTelPixelset

    with EventIOFile(test_file) as f:
        o = find_type(f, SimTelPixelset)

        assert o.telescope_id == 1
        pixelset = o.parse_data_field()

        assert pixelset['num_pixels'] == 1855


def test_2005():
    from eventio import EventIOFile
    from eventio.simtel.objects import SimTelPixelDisable

    with EventIOFile(test_file) as f:
        obj = next(f)
        while obj.header.type != SimTelPixelDisable.eventio_type:
            obj = next(f)

        # first camera should be the LST
        pixel_disable = obj.parse_data_field()

        assert pixel_disable['telescope_id'] == 1
        assert pixel_disable['num_trig_disabled'] == 0
        assert pixel_disable['num_HV_disabled'] == 0
        assert len(pixel_disable['trigger_disabled']) == 0
        assert len(pixel_disable['HV_disabled']) == 0


def test_2005_all_objects():
    from eventio import EventIOFile
    from eventio.simtel.objects import SimTelPixelDisable

    with EventIOFile(test_file) as f:
        all_2005_obs = [
            o for o in f
            if o.header.type == SimTelPixelDisable.eventio_type
        ]

        for i, o in enumerate(all_2005_obs):
            # first camera should be the LST
            pixel_disable = o.parse_data_field()

            assert pixel_disable['telescope_id'] == i + 1
            assert pixel_disable['num_trig_disabled'] == 0
            assert pixel_disable['num_HV_disabled'] == 0
            assert len(pixel_disable['trigger_disabled']) == 0
            assert len(pixel_disable['HV_disabled']) == 0


def test_2006():
    from eventio import EventIOFile
    from eventio.simtel.objects import SimTelCamsoftset

    with EventIOFile(test_file) as f:
        all_2006_obs = [
            o for o in f
            if o.header.type == SimTelCamsoftset.eventio_type
        ]

        for i, o in enumerate(all_2006_obs):

            d = o.parse_data_field()

            # assert parse_data_field() consumed all data from o
            assert len(o.read()) == 0

            # now check the values
            assert d['telescope_id'] == i + 1
            assert d['dyn_trig_mode'] == 0
            assert d['dyn_trig_threshold'] == 0
            assert d['dyn_HV_mode'] == 0
            assert d['dyn_HV_threshold'] == 0
            assert d['data_red_mode'] == 0
            assert d['zero_sup_mode'] == 0
            assert d['zero_sup_num_thr'] == 0
            assert len(d['zero_sup_thresholds']) == 0
            assert d['unbiased_scale'] == 0
            assert d['dyn_ped_mode'] == 0
            assert d['dyn_ped_events'] == 0
            assert d['dyn_ped_period'] == 0
            assert d['monitor_cur_period'] == 0
            assert d['report_cur_period'] == 0
            assert d['monitor_HV_period'] == 0
            assert d['report_HV_period'] == 0


def test_2007():
    from eventio import EventIOFile
    from eventio.simtel.objects import SimTelPointingCor

    with EventIOFile(test_file) as f:
        all_2007_obs = [
            o for o in f
            if o.header.type == SimTelPointingCor.eventio_type
        ]

        for i, o in enumerate(all_2007_obs):

            d = o.parse_data_field()

            # assert parse_data_field() consumed all data from o
            assert len(o.read()) == 0

            # now check the values
            assert d['telescope_id'] == i + 1
            assert d['function_type'] == 0
            assert d['num_param'] == 0
            assert len(d['pointing_param']) == 0


def test_2008():
    from eventio import EventIOFile
    from eventio.simtel.objects import SimTelTrackSet

    with EventIOFile(test_file) as f:
        o = find_type(f, SimTelTrackSet)
        assert o.telescope_id == 1
        tracking_info = o.parse_data_field()

        assert tracking_info['range_low_az'] == 0.0
        assert tracking_info['range_low_alt'] == 0.0
        assert tracking_info['range_high_az'] == approx(2 * np.pi)
        assert tracking_info['range_high_alt'] == approx(2 * np.pi)


def test_2009():
    from eventio import EventIOFile
    from eventio.simtel.objects import SimTelEvent, SimTelCentEvent

    with EventIOFile(test_file) as f:
        o = find_type(f, SimTelEvent)
        s = find_type(o, SimTelCentEvent)

        data = s.parse_data_field()
        assert 'cpu_time' in data
        assert 'gps_time' in data
        assert 'teltrg_time_by_type' in data


def test_2011_all():
    from eventio import EventIOFile
    from eventio.simtel.objects import SimTelTelEvent, SimTelEvent
    # class under test
    from eventio.simtel.objects import SimTelTelEvtHead

    with EventIOFile(test_file) as f:
        all_2011_obs = []

        # find class under test in the deep hierarchy jungle
        # would be nice to find an easier way for this.
        for o in f:
            if isinstance(o, SimTelEvent):
                for sub in o:
                    if isinstance(sub, SimTelTelEvent):
                        for subsub in sub:
                            if isinstance(subsub, SimTelTelEvtHead):
                                all_2011_obs.append(subsub)

        for i, o in enumerate(all_2011_obs):
            d = o.parse_data_field()
            # assert parse_data_field() consumed all data from o
            bytes_not_consumed = o.read()
            assert len(bytes_not_consumed) <= 4
            for byte_ in bytes_not_consumed:
                assert byte_ == 0

            # print(d)
        # a few printed examples: only version 1!!
        '''
        {
            'loc_count': 1,
            'glob_count': 408,
            'cpu_time': (1408549473, 35597000),
            'gps_time': (0, 0),
            '_t': 1281, # <-- 0x501
             'trg_source': 1,
            'list_trgsect': array([174, 175, 198, 199], dtype=int16),
            'time_trgsect': array(
                [37.537537, 37.537537, 37.537537, 37.537537],
                dtype=float32
            )
        }
        {
            'loc_count': 1,
            'glob_count': 408,
            'cpu_time': (1408549473, 35597000),
            'gps_time': (0, 0),
            '_t': 1281,
            'trg_source': 1,
            'list_trgsect': array(
                [316, 317, 318, 340, 341, 342], dtype=int16),
            'time_trgsect': array(
                [35.285286, 35.285286, 35.285286,
                35.285286, 35.285286, 35.285286],
                dtype=float32
            )
        }
        {
            'loc_count': 1,
            'glob_count': 409,
            'cpu_time': (1408549476, 147099000),
            'gps_time': (0, 0),
            '_t': 1281,
            'trg_source': 1,
            'list_trgsect': array(
                [ 501,  742,  743,  744,  745,  748,  964,  974,  975,
                  1955, 1956, 1960, 2019, 2023, 2024, 2028, 2083, 2087,
                  2088, 2143, 2429, 2430, 2434, 2493, 2497, 2498, 2502,
                  2557, 2561, 2562, 2617, 2622],
                dtype=int16
            ),
            'time_trgsect': array(
            [25.5, 27.5, 27.5, 28.5, 28. , 26.5, 30.5, 30.5, 32. , 28. , 28.5,
            28.5, 28.5, 27. , 26.5, 27.5, 27.5, 27.5, 27.5, 30.5, 31. , 29. ,
            29. , 29. , 27. , 27. , 27. , 27. , 27. , 27. , 31. , 31. ],
            dtype=float32)
        }
        {
            'loc_count': 1,
            'glob_count': 409,
            'cpu_time': (1408549476, 147099000),
            'gps_time': (0, 0),
            '_t': 1281,
            'trg_source': 1,
            'list_trgsect': array([2569, 2570], dtype=int16),
            'time_trgsect': array([27., 27.], dtype=float32)
        }
        '''


def test_2100():
    from eventio import EventIOFile
    from eventio.simtel.objects import SimTelEvent, SimTelTrackEvent

    with EventIOFile(test_file) as f:

        # search for first event
        o = find_type(f, SimTelEvent)
        s = find_type(o, SimTelTrackEvent)

        pointing = s.parse_data_field()
        assert 'azimuth_raw' in pointing.dtype.names
        assert 'altitude_raw' in pointing.dtype.names


def test_2200():
    from eventio.simtel.objects import SimTelTelEvent

    assert SimTelTelEvent.type_to_telid(3305) == 205
    assert SimTelTelEvent.type_to_telid(3205) == 105
    assert SimTelTelEvent.type_to_telid(2203) == 3

@pytest.mark.xfail
def test_2010():
    assert False

@pytest.mark.xfail
def test_2011():
    assert False

@pytest.mark.xfail
def test_2012():
    assert False

@pytest.mark.xfail
def test_2013():
    assert False

@pytest.mark.xfail
def test_2014():
    assert False

@pytest.mark.xfail
def test_2015():
    assert False

@pytest.mark.xfail
def test_2016():
    assert False

@pytest.mark.xfail
def test_2017():
    assert False

@pytest.mark.xfail
def test_2018():
    assert False

@pytest.mark.xfail
def test_2019():
    assert False

@pytest.mark.xfail
def test_2020():
    assert False


def test_2021():
    from eventio import EventIOFile
    from eventio.simtel.objects import SimTelMCEvent

    with EventIOFile(test_file) as f:
        all_2021_obs = [
            o for o in f
            if o.header.type == SimTelMCEvent.eventio_type
        ]

        for i, o in enumerate(all_2021_obs):
            d = o.parse_data_field()
            # assert parse_data_field() consumed all data from o
            assert len(o.read()) == 0

            assert d['shower_num'] == d['event'] // 100
            '''
            {
                'event': 11909,
                'shower_num': 119,
                'xcore': 1050.17626953125,
                'ycore': 1743.0797119140625
            }
            '''


def test_2022():
    from eventio import EventIOFile
    from eventio.simtel.objects import SimTelTelMoni

    with EventIOFile(test_file) as f:
        all_2022_obs = [
            o for o in f
            if o.header.type == SimTelTelMoni.eventio_type
        ]

        for i, o in enumerate(all_2022_obs):
            d = o.parse_data_field()
            bytes_not_consumed = o.read()
            # assert parse_data_field() consumed nearly all data,
            # and all bytes which are not consumed are zero
            # DN: testing this manually resulted always in 1 byte not
            #     being consumed.
            assert len(bytes_not_consumed) < 4
            for byte_ in bytes_not_consumed:
                assert byte_ == 0

            assert d['telescope_id'] == i + 1

            # print(d)
            # Looks reasonable
            '''
            {
                'status_time': (1408549473, 35597000),
                'trig_time': (1408549473, 35597000),
                'ped_noise_time': (1408549473, 35597000),
                'hv_temp_time': (1408549473, 35597000),
                'dc_rate_time': (1408549473, 35597000),
                'hv_thr_time': (1408549473, 35597000),
                'set_daq_time': (1408549473, 35597000),
                'status_bits': 4778,
                'coinc_count': 0,
                'event_count': 0,
                'trigger_rate': 750.0,
                'sector_rate': array([34.910618, 26.935232, 34.35181 , ..., 38.751358, 28.185534, 33.873787], dtype=float32),
                'event_rate': 700.0,
                'data_rate': 1.2999999523162842,
                'mean_significant': 0.0,
                'num_ped_slices': 30,
                'pedestal': array([[2979.467 , 3009.359 , 3010.3691, ..., 2990.7085, 2929.3687, 2981.3044]], dtype=float32),
                'noise': array([[5.477226, 5.477226, 5.477226, ..., 5.477226, 5.477226, 5.477226]], dtype=float32),
                'num_drawer_temp': 0,
                'num_camera_temp': 0,
                'hv_v_mon': array([836, 814, 823, ..., 893, 858, 847], dtype=int16),
                'hv_i_mon': array([118, 114, 116, ..., 126, 121, 119], dtype=int16),
                'hv_stat': array([1, 1, 1, ..., 1, 1, 1], dtype=uint8),
                'drawer_temp': array([], shape=(116, 0), dtype=int16),
                'camera_temp': array([], dtype=int16),
                'current': array([18, 19, 19, ..., 18, 18, 19], dtype=uint16),
                'scaler': array([201, 201, 201, ..., 201, 201, 201], dtype=uint16),
                'hv_dac': array([ 983,  958,  968, ..., 1051, 1009,  997], dtype=uint16),
                'thresh_dac': array([
                   6870, 6870, 6870, 6870, 6870, 6870, 6870, 6870, 6870, 6870, 6870,
                   6870, 6870, 6870, 6870, 6870, 6870, 6870, 6870, 6870, 6870, 6870,
                   6870, 6870, 6870, 6870, 6870, 6870, 6870, 6870, 6870, 6870, 6870,
                   6870, 6870, 6870, 6870, 6870, 6870, 6870, 6870, 6870, 6870, 6870,
                   6870, 6870, 6870, 6870, 6870, 6870, 6870, 6870, 6870, 6870, 6870,
                   6870, 6870, 6870, 6870, 6870, 6870, 6870, 6870, 6870, 6870, 6870,
                   6870, 6870, 6870, 6870, 6870, 6870, 6870, 6870, 6870, 6870, 6870,
                   6870, 6870, 6870, 6870, 6870, 6870, 6870, 6870, 6870, 6870, 6870,
                   6870, 6870, 6870, 6870, 6870, 6870, 6870, 6870, 6870, 6870, 6870,
                   6870, 6870, 6870, 6870, 6870, 6870, 6870, 6870, 6870, 6870, 6870,
                   6870, 6870, 6870, 6870, 6870, 6870], dtype=uint16),
                'hv_set': array([1, 1, 1, ..., 1, 1, 1], dtype=uint8),
                'trig_set': array([1, 1, 1, ..., 1, 1, 1], dtype=uint8),
                'daq_conf': 1,
                'daq_scaler_win': 0,
                'daq_nd': 0,
                'daq_acc': 0,
                'daq_nl': 30
            }
            '''


def test_2023():
    from eventio import EventIOFile
    from eventio.simtel.objects import SimTelLasCal

    with EventIOFile(test_file) as f:
        all_2023_obs = [
            o for o in f
            if o.header.type == SimTelLasCal.eventio_type
        ]

        for i, o in enumerate(all_2023_obs):
            d = o.parse_data_field()
            # assert parse_data_field() consumed all data from o
            assert len(o.read()) == 0

            assert d['telescope_id'] == i + 1
            assert d['lascal_id'] == 2

    '''
    {
    'telescope_id': 1,
    'lascal_id': 2,
    'max_int_frac': array([0.], dtype=float32),
    'max_pixtm_frac': array([0.], dtype=float32),
    'calib': array([[0.02838226, 0.02617863, 0.02520496, ..., 0.02812363, 0.02769747, 0.02691549]], dtype=float32),
    'tm_calib': array([[-21.383808, -21.283247, -21.452444, ..., -22.023653, -21.650948, -21.601557]], dtype=float32)}
    '''

<<<<<<< HEAD
@pytest.mark.xfail
=======

def test_2027_all():
    # This test does not work with our gamma_test_file
    # since it does not contain any object of type 2027
    # :-(
    from eventio import EventIOFile
    from eventio.simtel.objects import SimTelPixelList

    with EventIOFile(test_file) as f:
        all_2027_obs = [
            o for o in f
            if o.header.type == SimTelPixelList.eventio_type
        ]

        for i, o in enumerate(all_2027_obs):
            d = o.parse_data_field()
            # assert parse_data_field() consumed all data,
            bytes_not_consumed = o.read()
            assert len(bytes_not_consumed) == 0

            assert d


>>>>>>> c1ad26cd
def test_2024():
    assert False

@pytest.mark.xfail
def test_2025():
    assert False


def test_2026():
    from eventio import EventIOFile
    from eventio.simtel.objects import SimTelMCPeSum

    with EventIOFile(test_file) as f:
        all_2026_obs = [
            o for o in f
            if o.header.type == SimTelMCPeSum.eventio_type
        ]

        for i, o in enumerate(all_2026_obs):
            d = o.parse_data_field()
            bytes_not_consumed = o.read()
            # assert parse_data_field() consumed all data,
            assert len(bytes_not_consumed) == 0

            assert d['event'] // 100 == d['shower_num']

@pytest.mark.xfail
def test_2027():
    assert False

@pytest.mark.xfail
def test_2028():
    assert False<|MERGE_RESOLUTION|>--- conflicted
+++ resolved
@@ -40,17 +40,11 @@
         for o in all_histories:
             assert isinstance(o, History)
 
-<<<<<<< HEAD
             # make sure a History can be iterated and is never empty
             body_reached = False
             for x in o:
                 body_reached = True
             assert body_reached
-=======
-
-def test_70():
-    assert False
->>>>>>> c1ad26cd
 
 
 def test_71():
@@ -301,7 +295,7 @@
         assert 'teltrg_time_by_type' in data
 
 
-def test_2011_all():
+def test_2011():
     from eventio import EventIOFile
     from eventio.simtel.objects import SimTelTelEvent, SimTelEvent
     # class under test
@@ -591,11 +585,36 @@
     'tm_calib': array([[-21.383808, -21.283247, -21.452444, ..., -22.023653, -21.650948, -21.601557]], dtype=float32)}
     '''
 
-<<<<<<< HEAD
-@pytest.mark.xfail
-=======
-
-def test_2027_all():
+
+@pytest.mark.xfail
+def test_2024():
+    assert False
+
+@pytest.mark.xfail
+def test_2025():
+    assert False
+
+
+def test_2026():
+    from eventio import EventIOFile
+    from eventio.simtel.objects import SimTelMCPeSum
+
+    with EventIOFile(test_file) as f:
+        all_2026_obs = [
+            o for o in f
+            if o.header.type == SimTelMCPeSum.eventio_type
+        ]
+
+        for i, o in enumerate(all_2026_obs):
+            d = o.parse_data_field()
+            bytes_not_consumed = o.read()
+            # assert parse_data_field() consumed all data,
+            assert len(bytes_not_consumed) == 0
+
+            assert d['event'] // 100 == d['shower_num']
+
+
+def test_2027():
     # This test does not work with our gamma_test_file
     # since it does not contain any object of type 2027
     # :-(
@@ -617,37 +636,6 @@
             assert d
 
 
->>>>>>> c1ad26cd
-def test_2024():
-    assert False
-
-@pytest.mark.xfail
-def test_2025():
-    assert False
-
-
-def test_2026():
-    from eventio import EventIOFile
-    from eventio.simtel.objects import SimTelMCPeSum
-
-    with EventIOFile(test_file) as f:
-        all_2026_obs = [
-            o for o in f
-            if o.header.type == SimTelMCPeSum.eventio_type
-        ]
-
-        for i, o in enumerate(all_2026_obs):
-            d = o.parse_data_field()
-            bytes_not_consumed = o.read()
-            # assert parse_data_field() consumed all data,
-            assert len(bytes_not_consumed) == 0
-
-            assert d['event'] // 100 == d['shower_num']
-
-@pytest.mark.xfail
-def test_2027():
-    assert False
-
 @pytest.mark.xfail
 def test_2028():
     assert False