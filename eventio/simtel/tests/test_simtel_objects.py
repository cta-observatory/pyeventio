--- conflicted
+++ resolved
@@ -8,7 +8,6 @@
     collect_toplevel_of_type
 )
 
-<<<<<<< HEAD
 test_file = resource_filename('eventio', 'resources/gamma_test.simtel.gz')
 
 
@@ -48,8 +47,6 @@
         elif isinstance(o, elem):
             objects.extend(find_all_subcontainers(o, structure, level + 1))
     return objects
-=======
->>>>>>> bc19de47
 
 test_file = resource_filename('eventio', 'resources/gamma_test.simtel.gz')
 
