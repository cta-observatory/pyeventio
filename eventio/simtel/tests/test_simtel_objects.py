from pkg_resources import resource_filename
from pytest import approx
import numpy as np


test_file = resource_filename('eventio', 'resources/gamma_test.simtel.gz')


def find_type(f, eventio_type):
    o = next(f)
    while not isinstance(o, eventio_type):
        o = next(f)

    if not isinstance(o, eventio_type):
        raise ValueError('Type {} not found'.format(eventio_type))

    return o


def test_run_heder():
    from eventio import EventIOFile
    from eventio.simtel import SimTelRunHeader

    with EventIOFile(test_file) as f:
        o = find_type(f, SimTelRunHeader)

        data = o.parse_data_field()
        data['observer'] = b'bernlohr@lfc371.mpi-hd.mpg.de'
        data['target'] = b'Monte Carlo beach'


def test_2002():
    from eventio import EventIOFile
    from eventio.simtel.objects import SimTelCamSettings

    with EventIOFile(test_file) as f:
        obj = find_type(f, SimTelCamSettings)

        # first camera should be the LST
        camera_data = obj.parse_data_field()
        assert camera_data['telescope_id'] == 1
        assert camera_data['n_pixels'] == 1855
        assert camera_data['focal_length'] == 28.0
        assert len(camera_data['pixel_x']) == 1855
        assert len(camera_data['pixel_y']) == 1855


def test_telid():
    from eventio.simtel.objects import SimTelTelEvent

    assert SimTelTelEvent.type_to_telid(3305) == 205
    assert SimTelTelEvent.type_to_telid(3205) == 105
    assert SimTelTelEvent.type_to_telid(2203) == 3


def test_track():
    from eventio import EventIOFile
    from eventio.simtel.objects import SimTelEvent, SimTelTrackEvent

    with EventIOFile(test_file) as f:

        # search for first event
        o = find_type(f, SimTelEvent)
        s = find_type(o, SimTelTrackEvent)

        pointing = s.parse_data_field()
        assert 'azimuth_raw' in pointing.dtype.names
        assert 'altitude_raw' in pointing.dtype.names


def test_2005():
    from eventio import EventIOFile
    from eventio.simtel.objects import SimTelPixelDisable

    with EventIOFile(test_file) as f:
        obj = next(f)
        while obj.header.type != SimTelPixelDisable.eventio_type:
            obj = next(f)

        # first camera should be the LST
        pixel_disable = obj.parse_data_field()

        assert pixel_disable['telescope_id'] == 1
        assert pixel_disable['num_trig_disabled'] == 0
        assert pixel_disable['num_HV_disabled'] == 0
        assert len(pixel_disable['trigger_disabled']) == 0
        assert len(pixel_disable['HV_disabled']) == 0


def test_2005_all_objects():
    from eventio import EventIOFile
    from eventio.simtel.objects import SimTelPixelDisable

    with EventIOFile(test_file) as f:
        all_2005_obs = [
            o for o in f
            if o.header.type == SimTelPixelDisable.eventio_type
        ]

        for i, o in enumerate(all_2005_obs):
            # first camera should be the LST
            pixel_disable = o.parse_data_field()

            assert pixel_disable['telescope_id'] == i + 1
            assert pixel_disable['num_trig_disabled'] == 0
            assert pixel_disable['num_HV_disabled'] == 0
            assert len(pixel_disable['trigger_disabled']) == 0
            assert len(pixel_disable['HV_disabled']) == 0


def test_pixelset():
    from eventio import EventIOFile
    from eventio.simtel.objects import SimTelPixelset

    with EventIOFile(test_file) as f:
        o = find_type(f, SimTelPixelset)

        assert o.telescope_id == 1
        pixelset = o.parse_data_field()

        assert pixelset['num_pixels'] == 1855


def test_2006_all():
    from eventio import EventIOFile
    from eventio.simtel.objects import SimTelCamsoftset

    with EventIOFile(test_file) as f:
        all_2006_obs = [
            o for o in f
            if o.header.type == SimTelCamsoftset.eventio_type
        ]

        for i, o in enumerate(all_2006_obs):

            d = o.parse_data_field()

            # assert parse_data_field() consumed all data from o
            assert len(o.read()) == 0

            # now check the values
            assert d['telescope_id'] == i + 1
            assert d['dyn_trig_mode'] == 0
            assert d['dyn_trig_threshold'] == 0
            assert d['dyn_HV_mode'] == 0
            assert d['dyn_HV_threshold'] == 0
            assert d['data_red_mode'] == 0
            assert d['zero_sup_mode'] == 0
            assert d['zero_sup_num_thr'] == 0
            assert len(d['zero_sup_thresholds']) == 0
            assert d['unbiased_scale'] == 0
            assert d['dyn_ped_mode'] == 0
            assert d['dyn_ped_events'] == 0
            assert d['dyn_ped_period'] == 0
            assert d['monitor_cur_period'] == 0
            assert d['report_cur_period'] == 0
            assert d['monitor_HV_period'] == 0
            assert d['report_HV_period'] == 0


def test_2007_all():
    from eventio import EventIOFile
    from eventio.simtel.objects import SimTelPointingCor

    with EventIOFile(test_file) as f:
        all_2007_obs = [
            o for o in f
            if o.header.type == SimTelPointingCor.eventio_type
        ]

        for i, o in enumerate(all_2007_obs):

            d = o.parse_data_field()

            # assert parse_data_field() consumed all data from o
            assert len(o.read()) == 0

            # now check the values
            assert d['telescope_id'] == i + 1
            assert d['function_type'] == 0
            assert d['num_param'] == 0
            assert len(d['pointing_param']) == 0


def test_2008():
    from eventio import EventIOFile
    from eventio.simtel.objects import SimTelTrackSet

    with EventIOFile(test_file) as f:
        o = find_type(f, SimTelTrackSet)
        assert o.telescope_id == 1
        tracking_info = o.parse_data_field()

        assert tracking_info['range_low_az'] == 0.0
        assert tracking_info['range_low_alt'] == 0.0
        assert tracking_info['range_high_az'] == approx(2 * np.pi)
        assert tracking_info['range_high_alt'] == approx(2 * np.pi)


def test_2009():
    from eventio import EventIOFile
    from eventio.simtel.objects import SimTelEvent, SimTelCentEvent

    with EventIOFile(test_file) as f:
        o = find_type(f, SimTelEvent)
        s = find_type(o, SimTelCentEvent)

        data = s.parse_data_field()
        assert 'cpu_time' in data
        assert 'gps_time' in data
        assert 'teltrg_time_by_type' in data


def test_2021_all():
    from eventio import EventIOFile
    from eventio.simtel.objects import SimTelMCEvent

    with EventIOFile(test_file) as f:
        all_2021_obs = [
            o for o in f
            if o.header.type == SimTelMCEvent.eventio_type
        ]

        for i, o in enumerate(all_2021_obs):
            d = o.parse_data_field()
            # assert parse_data_field() consumed all data from o
            assert len(o.read()) == 0

            assert d['shower_num'] == d['event'] // 100
            '''
            {
                'event': 11909,
                'shower_num': 119,
                'xcore': 1050.17626953125,
                'ycore': 1743.0797119140625
            }
            '''


def test_2022_all():
    from eventio import EventIOFile
    from eventio.simtel.objects import SimTelTelMoni

    with EventIOFile(test_file) as f:
        all_2022_obs = [
            o for o in f
            if o.header.type == SimTelTelMoni.eventio_type
        ]

        for i, o in enumerate(all_2022_obs):
            d = o.parse_data_field()
            bytes_not_consumed = o.read()
            # assert parse_data_field() consumed nearly all data,
            # and all bytes which are not consumed are zero
            # DN: testing this manually resulted always in 1 byte not
            #     being consumed.
            assert len(bytes_not_consumed) < 4
            for byte_ in bytes_not_consumed:
                assert byte_ == 0

            assert d['telescope_id'] == i + 1

            # print(d)
            # Looks reasonable
            '''
            {
                'status_time': (1408549473, 35597000),
                'trig_time': (1408549473, 35597000),
                'ped_noise_time': (1408549473, 35597000),
                'hv_temp_time': (1408549473, 35597000),
                'dc_rate_time': (1408549473, 35597000),
                'hv_thr_time': (1408549473, 35597000),
                'set_daq_time': (1408549473, 35597000),
                'status_bits': 4778,
                'coinc_count': 0,
                'event_count': 0,
                'trigger_rate': 750.0,
                'sector_rate': array([34.910618, 26.935232, 34.35181 , ..., 38.751358, 28.185534, 33.873787], dtype=float32),
                'event_rate': 700.0,
                'data_rate': 1.2999999523162842,
                'mean_significant': 0.0,
                'num_ped_slices': 30,
                'pedestal': array([[2979.467 , 3009.359 , 3010.3691, ..., 2990.7085, 2929.3687, 2981.3044]], dtype=float32),
                'noise': array([[5.477226, 5.477226, 5.477226, ..., 5.477226, 5.477226, 5.477226]], dtype=float32),
                'num_drawer_temp': 0,
                'num_camera_temp': 0,
                'hv_v_mon': array([836, 814, 823, ..., 893, 858, 847], dtype=int16),
                'hv_i_mon': array([118, 114, 116, ..., 126, 121, 119], dtype=int16),
                'hv_stat': array([1, 1, 1, ..., 1, 1, 1], dtype=uint8),
                'drawer_temp': array([], shape=(116, 0), dtype=int16),
                'camera_temp': array([], dtype=int16),
                'current': array([18, 19, 19, ..., 18, 18, 19], dtype=uint16),
                'scaler': array([201, 201, 201, ..., 201, 201, 201], dtype=uint16),
                'hv_dac': array([ 983,  958,  968, ..., 1051, 1009,  997], dtype=uint16),
                'thresh_dac': array([
                   6870, 6870, 6870, 6870, 6870, 6870, 6870, 6870, 6870, 6870, 6870,
                   6870, 6870, 6870, 6870, 6870, 6870, 6870, 6870, 6870, 6870, 6870,
                   6870, 6870, 6870, 6870, 6870, 6870, 6870, 6870, 6870, 6870, 6870,
                   6870, 6870, 6870, 6870, 6870, 6870, 6870, 6870, 6870, 6870, 6870,
                   6870, 6870, 6870, 6870, 6870, 6870, 6870, 6870, 6870, 6870, 6870,
                   6870, 6870, 6870, 6870, 6870, 6870, 6870, 6870, 6870, 6870, 6870,
                   6870, 6870, 6870, 6870, 6870, 6870, 6870, 6870, 6870, 6870, 6870,
                   6870, 6870, 6870, 6870, 6870, 6870, 6870, 6870, 6870, 6870, 6870,
                   6870, 6870, 6870, 6870, 6870, 6870, 6870, 6870, 6870, 6870, 6870,
                   6870, 6870, 6870, 6870, 6870, 6870, 6870, 6870, 6870, 6870, 6870,
                   6870, 6870, 6870, 6870, 6870, 6870], dtype=uint16),
                'hv_set': array([1, 1, 1, ..., 1, 1, 1], dtype=uint8),
                'trig_set': array([1, 1, 1, ..., 1, 1, 1], dtype=uint8),
                'daq_conf': 1,
                'daq_scaler_win': 0,
                'daq_nd': 0,
                'daq_acc': 0,
                'daq_nl': 30
            }
            '''


<<<<<<< HEAD
def test_2027_all():
    # This test does not work with our gamma_test_file
    # since it does not contain any object of type 2027
    # :-(
    from eventio import EventIOFile
    from eventio.simtel.objects import SimTelPixelList

    with EventIOFile(test_file) as f:
        all_2027_obs = [
            o for o in f
            if o.header.type == SimTelPixelList.eventio_type
        ]

        for i, o in enumerate(all_2027_obs):
            d = o.parse_data_field()
            # assert parse_data_field() consumed all data,
            bytes_not_consumed = o.read()
            assert len(bytes_not_consumed) == 0

            assert d
=======
def test_2023_all():
    from eventio import EventIOFile
    from eventio.simtel.objects import SimTelLasCal

    with EventIOFile(test_file) as f:
        all_2023_obs = [
            o for o in f
            if o.header.type == SimTelLasCal.eventio_type
        ]

        for i, o in enumerate(all_2023_obs):
            d = o.parse_data_field()
            # assert parse_data_field() consumed all data from o
            assert len(o.read()) == 0

            assert d['telescope_id'] ==  i + 1
            assert d['lascal_id'] == 2

    '''
    {
    'telescope_id': 1,
    'lascal_id': 2,
    'max_int_frac': array([0.], dtype=float32),
    'max_pixtm_frac': array([0.], dtype=float32),
    'calib': array([[0.02838226, 0.02617863, 0.02520496, ..., 0.02812363, 0.02769747, 0.02691549]], dtype=float32),
    'tm_calib': array([[-21.383808, -21.283247, -21.452444, ..., -22.023653, -21.650948, -21.601557]], dtype=float32)}
    '''
>>>>>>> f94e13f3
<|MERGE_RESOLUTION|>--- conflicted
+++ resolved
@@ -315,28 +315,6 @@
             '''
 
 
-<<<<<<< HEAD
-def test_2027_all():
-    # This test does not work with our gamma_test_file
-    # since it does not contain any object of type 2027
-    # :-(
-    from eventio import EventIOFile
-    from eventio.simtel.objects import SimTelPixelList
-
-    with EventIOFile(test_file) as f:
-        all_2027_obs = [
-            o for o in f
-            if o.header.type == SimTelPixelList.eventio_type
-        ]
-
-        for i, o in enumerate(all_2027_obs):
-            d = o.parse_data_field()
-            # assert parse_data_field() consumed all data,
-            bytes_not_consumed = o.read()
-            assert len(bytes_not_consumed) == 0
-
-            assert d
-=======
 def test_2023_all():
     from eventio import EventIOFile
     from eventio.simtel.objects import SimTelLasCal
@@ -364,4 +342,25 @@
     'calib': array([[0.02838226, 0.02617863, 0.02520496, ..., 0.02812363, 0.02769747, 0.02691549]], dtype=float32),
     'tm_calib': array([[-21.383808, -21.283247, -21.452444, ..., -22.023653, -21.650948, -21.601557]], dtype=float32)}
     '''
->>>>>>> f94e13f3
+
+
+def test_2027_all():
+    # This test does not work with our gamma_test_file
+    # since it does not contain any object of type 2027
+    # :-(
+    from eventio import EventIOFile
+    from eventio.simtel.objects import SimTelPixelList
+
+    with EventIOFile(test_file) as f:
+        all_2027_obs = [
+            o for o in f
+            if o.header.type == SimTelPixelList.eventio_type
+        ]
+
+        for i, o in enumerate(all_2027_obs):
+            d = o.parse_data_field()
+            # assert parse_data_field() consumed all data,
+            bytes_not_consumed = o.read()
+            assert len(bytes_not_consumed) == 0
+
+            assert d