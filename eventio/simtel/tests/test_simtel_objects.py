--- conflicted
+++ resolved
@@ -503,7 +503,6 @@
     '''
 
 
-<<<<<<< HEAD
 def test_2027_all():
     # This test does not work with our gamma_test_file
     # since it does not contain any object of type 2027
@@ -524,7 +523,8 @@
             assert len(bytes_not_consumed) == 0
 
             assert d
-=======
+
+
 def test_2024():
     assert False
 
@@ -557,5 +557,4 @@
 
 
 def test_2028():
-    assert False
->>>>>>> 26d9ad31
+    assert False