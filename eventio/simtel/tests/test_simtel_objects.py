from pkg_resources import resource_filename
from pytest import approx
import numpy as np


test_file = resource_filename('eventio', 'resources/gamma_test.simtel.gz')


def find_type(f, eventio_type):
    o = next(f)
    while not isinstance(o, eventio_type):
        o = next(f)

    if not isinstance(o, eventio_type):
        raise ValueError('Type {} not found'.format(eventio_type))

    return o


def test_run_heder():
    from eventio import EventIOFile
    from eventio.simtel import SimTelRunHeader

    with EventIOFile(test_file) as f:
        o = find_type(f, SimTelRunHeader)

        data = o.parse_data_field()
        data['observer'] = b'bernlohr@lfc371.mpi-hd.mpg.de'
        data['target'] = b'Monte Carlo beach'


def test_2002():
    from eventio import EventIOFile
    from eventio.simtel.objects import SimTelCamSettings

    with EventIOFile(test_file) as f:
        obj = find_type(f, SimTelCamSettings)

        # first camera should be the LST
        camera_data = obj.parse_data_field()
        assert camera_data['telescope_id'] == 1
        assert camera_data['n_pixels'] == 1855
        assert camera_data['focal_length'] == 28.0
        assert len(camera_data['pixel_x']) == 1855
        assert len(camera_data['pixel_y']) == 1855


def test_telid():
    from eventio.simtel.objects import SimTelTelEvent

    assert SimTelTelEvent.type_to_telid(3305) == 205
    assert SimTelTelEvent.type_to_telid(3205) == 105
    assert SimTelTelEvent.type_to_telid(2203) == 3


def test_track():
    from eventio import EventIOFile
    from eventio.simtel.objects import SimTelEvent, SimTelTrackEvent

    with EventIOFile(test_file) as f:

        # search for first event
        o = find_type(f, SimTelEvent)
        s = find_type(o, SimTelTrackEvent)

        pointing = s.parse_data_field()
        assert 'azimuth_raw' in pointing.dtype.names
        assert 'altitude_raw' in pointing.dtype.names


def test_2005():
    from eventio import EventIOFile
    from eventio.simtel.objects import SimTelPixelDisable

    with EventIOFile(test_file) as f:
        obj = next(f)
        while obj.header.type != SimTelPixelDisable.eventio_type:
            obj = next(f)

        # first camera should be the LST
        pixel_disable = obj.parse_data_field()

        assert pixel_disable['telescope_id'] == 1
        assert pixel_disable['num_trig_disabled'] == 0
        assert pixel_disable['num_HV_disabled'] == 0
        assert len(pixel_disable['trigger_disabled']) == 0
        assert len(pixel_disable['HV_disabled']) == 0


def test_2005_all_objects():
    from eventio import EventIOFile
    from eventio.simtel.objects import SimTelPixelDisable

    with EventIOFile(test_file) as f:
        all_2005_obs = [
            o for o in f
            if o.header.type == SimTelPixelDisable.eventio_type
        ]

        for i, o in enumerate(all_2005_obs):
            # first camera should be the LST
            pixel_disable = o.parse_data_field()

            assert pixel_disable['telescope_id'] == i + 1
            assert pixel_disable['num_trig_disabled'] == 0
            assert pixel_disable['num_HV_disabled'] == 0
            assert len(pixel_disable['trigger_disabled']) == 0
            assert len(pixel_disable['HV_disabled']) == 0


def test_pixelset():
    from eventio import EventIOFile
    from eventio.simtel.objects import SimTelPixelset

    with EventIOFile(test_file) as f:
        o = find_type(f, SimTelPixelset)

        assert o.telescope_id == 1
        pixelset = o.parse_data_field()

        assert pixelset['num_pixels'] == 1855


def test_2006_all():
    from eventio import EventIOFile
    from eventio.simtel.objects import SimTelCamsoftset

    with EventIOFile(test_file) as f:
        all_2006_obs = [
            o for o in f
            if o.header.type == SimTelCamsoftset.eventio_type
        ]

        for i, o in enumerate(all_2006_obs):

            d = o.parse_data_field()

            # assert parse_data_field() consumed all data from o
            assert len(o.read()) == 0

            # now check the values
            assert d['telescope_id'] == i + 1
            assert d['dyn_trig_mode'] == 0
            assert d['dyn_trig_threshold'] == 0
            assert d['dyn_HV_mode'] == 0
            assert d['dyn_HV_threshold'] == 0
            assert d['data_red_mode'] == 0
            assert d['zero_sup_mode'] == 0
            assert d['zero_sup_num_thr'] == 0
            assert len(d['zero_sup_thresholds']) == 0
            assert d['unbiased_scale'] == 0
            assert d['dyn_ped_mode'] == 0
            assert d['dyn_ped_events'] == 0
            assert d['dyn_ped_period'] == 0
            assert d['monitor_cur_period'] == 0
            assert d['report_cur_period'] == 0
            assert d['monitor_HV_period'] == 0
            assert d['report_HV_period'] == 0


def test_2007_all():
    from eventio import EventIOFile
    from eventio.simtel.objects import SimTelPointingCor

    with EventIOFile(test_file) as f:
        all_2007_obs = [
            o for o in f
            if o.header.type == SimTelPointingCor.eventio_type
        ]

        for i, o in enumerate(all_2007_obs):

            d = o.parse_data_field()

            # assert parse_data_field() consumed all data from o
            assert len(o.read()) == 0

            # now check the values
            assert d['telescope_id'] == i + 1
            assert d['function_type'] == 0
            assert d['num_param'] == 0
            assert len(d['pointing_param']) == 0


def test_2008():
    from eventio import EventIOFile
    from eventio.simtel.objects import SimTelTrackSet

    with EventIOFile(test_file) as f:
        o = find_type(f, SimTelTrackSet)
        assert o.telescope_id == 1
        tracking_info = o.parse_data_field()

        assert tracking_info['range_low_az'] == 0.0
        assert tracking_info['range_low_alt'] == 0.0
        assert tracking_info['range_high_az'] == approx(2 * np.pi)
        assert tracking_info['range_high_alt'] == approx(2 * np.pi)


def test_2009():
    from eventio import EventIOFile
    from eventio.simtel.objects import SimTelEvent, SimTelCentEvent

    with EventIOFile(test_file) as f:
        o = find_type(f, SimTelEvent)
        s = find_type(o, SimTelCentEvent)

        data = s.parse_data_field()
        assert 'cpu_time' in data
        assert 'gps_time' in data
        assert 'teltrg_time_by_type' in data


def test_2021_all():
    from eventio import EventIOFile
    from eventio.simtel.objects import SimTelMCEvent

    with EventIOFile(test_file) as f:
        all_2021_obs = [
            o for o in f
            if o.header.type == SimTelMCEvent.eventio_type
        ]

        for i, o in enumerate(all_2021_obs):
            d = o.parse_data_field()
            # assert parse_data_field() consumed all data from o
            assert len(o.read()) == 0

            assert d['shower_num'] == d['event'] // 100
            '''
            {
                'event': 11909,
                'shower_num': 119,
                'xcore': 1050.17626953125,
                'ycore': 1743.0797119140625
            }
            '''


def test_2022_all():
    from eventio import EventIOFile
    from eventio.simtel.objects import SimTelTelMoni

    with EventIOFile(test_file) as f:
        all_2022_obs = [
            o for o in f
            if o.header.type == SimTelTelMoni.eventio_type
        ]

        for i, o in enumerate(all_2022_obs):
            d = o.parse_data_field()
            bytes_not_consumed = o.read()
            # assert parse_data_field() consumed nearly all data,
            # and all bytes which are not consumed are zero
            # DN: testing this manually resulted always in 1 byte not
            #     being consumed.
            assert len(bytes_not_consumed) < 4
            for byte_ in bytes_not_consumed:
                assert byte_ == 0

            assert d['telescope_id'] == i + 1

            # print(d)
            # Looks reasonable
            '''
            {
                'status_time': (1408549473, 35597000),
                'trig_time': (1408549473, 35597000),
                'ped_noise_time': (1408549473, 35597000),
                'hv_temp_time': (1408549473, 35597000),
                'dc_rate_time': (1408549473, 35597000),
                'hv_thr_time': (1408549473, 35597000),
                'set_daq_time': (1408549473, 35597000),
                'status_bits': 4778,
                'coinc_count': 0,
                'event_count': 0,
                'trigger_rate': 750.0,
                'sector_rate': array([34.910618, 26.935232, 34.35181 , ..., 38.751358, 28.185534, 33.873787], dtype=float32),
                'event_rate': 700.0,
                'data_rate': 1.2999999523162842,
                'mean_significant': 0.0,
                'num_ped_slices': 30,
                'pedestal': array([[2979.467 , 3009.359 , 3010.3691, ..., 2990.7085, 2929.3687, 2981.3044]], dtype=float32),
                'noise': array([[5.477226, 5.477226, 5.477226, ..., 5.477226, 5.477226, 5.477226]], dtype=float32),
                'num_drawer_temp': 0,
                'num_camera_temp': 0,
                'hv_v_mon': array([836, 814, 823, ..., 893, 858, 847], dtype=int16),
                'hv_i_mon': array([118, 114, 116, ..., 126, 121, 119], dtype=int16),
                'hv_stat': array([1, 1, 1, ..., 1, 1, 1], dtype=uint8),
                'drawer_temp': array([], shape=(116, 0), dtype=int16),
                'camera_temp': array([], dtype=int16),
                'current': array([18, 19, 19, ..., 18, 18, 19], dtype=uint16),
                'scaler': array([201, 201, 201, ..., 201, 201, 201], dtype=uint16),
                'hv_dac': array([ 983,  958,  968, ..., 1051, 1009,  997], dtype=uint16),
                'thresh_dac': array([
                   6870, 6870, 6870, 6870, 6870, 6870, 6870, 6870, 6870, 6870, 6870,
                   6870, 6870, 6870, 6870, 6870, 6870, 6870, 6870, 6870, 6870, 6870,
                   6870, 6870, 6870, 6870, 6870, 6870, 6870, 6870, 6870, 6870, 6870,
                   6870, 6870, 6870, 6870, 6870, 6870, 6870, 6870, 6870, 6870, 6870,
                   6870, 6870, 6870, 6870, 6870, 6870, 6870, 6870, 6870, 6870, 6870,
                   6870, 6870, 6870, 6870, 6870, 6870, 6870, 6870, 6870, 6870, 6870,
                   6870, 6870, 6870, 6870, 6870, 6870, 6870, 6870, 6870, 6870, 6870,
                   6870, 6870, 6870, 6870, 6870, 6870, 6870, 6870, 6870, 6870, 6870,
                   6870, 6870, 6870, 6870, 6870, 6870, 6870, 6870, 6870, 6870, 6870,
                   6870, 6870, 6870, 6870, 6870, 6870, 6870, 6870, 6870, 6870, 6870,
                   6870, 6870, 6870, 6870, 6870, 6870], dtype=uint16),
                'hv_set': array([1, 1, 1, ..., 1, 1, 1], dtype=uint8),
                'trig_set': array([1, 1, 1, ..., 1, 1, 1], dtype=uint8),
                'daq_conf': 1,
                'daq_scaler_win': 0,
                'daq_nd': 0,
                'daq_acc': 0,
                'daq_nl': 30
            }
            '''


<<<<<<< HEAD
def test_2026_all():
    from eventio import EventIOFile
    from eventio.simtel.objects import SimTelMCPeSum

    with EventIOFile(test_file) as f:
        all_2026_obs = [
            o for o in f
            if o.header.type == SimTelMCPeSum.eventio_type
        ]

        for i, o in enumerate(all_2026_obs):
            d = o.parse_data_field()
            bytes_not_consumed = o.read()
            # assert parse_data_field() consumed all data,
            assert len(bytes_not_consumed) == 0

            assert d['event'] // 100 == d['shower_num']
=======
def test_2023_all():
    from eventio import EventIOFile
    from eventio.simtel.objects import SimTelLasCal

    with EventIOFile(test_file) as f:
        all_2023_obs = [
            o for o in f
            if o.header.type == SimTelLasCal.eventio_type
        ]

        for i, o in enumerate(all_2023_obs):
            d = o.parse_data_field()
            # assert parse_data_field() consumed all data from o
            assert len(o.read()) == 0

            assert d['telescope_id'] ==  i + 1
            assert d['lascal_id'] == 2

    '''
    {
    'telescope_id': 1,
    'lascal_id': 2,
    'max_int_frac': array([0.], dtype=float32),
    'max_pixtm_frac': array([0.], dtype=float32),
    'calib': array([[0.02838226, 0.02617863, 0.02520496, ..., 0.02812363, 0.02769747, 0.02691549]], dtype=float32),
    'tm_calib': array([[-21.383808, -21.283247, -21.452444, ..., -22.023653, -21.650948, -21.601557]], dtype=float32)}
    '''
>>>>>>> f94e13f3
<|MERGE_RESOLUTION|>--- conflicted
+++ resolved
@@ -315,25 +315,6 @@
             '''
 
 
-<<<<<<< HEAD
-def test_2026_all():
-    from eventio import EventIOFile
-    from eventio.simtel.objects import SimTelMCPeSum
-
-    with EventIOFile(test_file) as f:
-        all_2026_obs = [
-            o for o in f
-            if o.header.type == SimTelMCPeSum.eventio_type
-        ]
-
-        for i, o in enumerate(all_2026_obs):
-            d = o.parse_data_field()
-            bytes_not_consumed = o.read()
-            # assert parse_data_field() consumed all data,
-            assert len(bytes_not_consumed) == 0
-
-            assert d['event'] // 100 == d['shower_num']
-=======
 def test_2023_all():
     from eventio import EventIOFile
     from eventio.simtel.objects import SimTelLasCal
@@ -361,4 +342,22 @@
     'calib': array([[0.02838226, 0.02617863, 0.02520496, ..., 0.02812363, 0.02769747, 0.02691549]], dtype=float32),
     'tm_calib': array([[-21.383808, -21.283247, -21.452444, ..., -22.023653, -21.650948, -21.601557]], dtype=float32)}
     '''
->>>>>>> f94e13f3
+
+
+def test_2026_all():
+    from eventio import EventIOFile
+    from eventio.simtel.objects import SimTelMCPeSum
+
+    with EventIOFile(test_file) as f:
+        all_2026_obs = [
+            o for o in f
+            if o.header.type == SimTelMCPeSum.eventio_type
+        ]
+
+        for i, o in enumerate(all_2026_obs):
+            d = o.parse_data_field()
+            bytes_not_consumed = o.read()
+            # assert parse_data_field() consumed all data,
+            assert len(bytes_not_consumed) == 0
+
+            assert d['event'] // 100 == d['shower_num']