--- conflicted
+++ resolved
@@ -237,35 +237,6 @@
             '''
 
 
-<<<<<<< HEAD
-def test_2023_all():
-    from eventio import EventIOFile
-    from eventio.simtel.objects import SimTelLasCal
-
-    with EventIOFile(test_file) as f:
-        all_2023_obs = [
-            o for o in f
-            if o.header.type == SimTelLasCal.eventio_type
-        ]
-
-        for i, o in enumerate(all_2023_obs):
-            d = o.parse_data_field()
-            # assert parse_data_field() consumed all data from o
-            assert len(o.read()) == 0
-
-            assert d['telescope_id'] ==  i + 1
-            assert d['lascal_id'] == 2
-
-    '''
-    {
-    'telescope_id': 1,
-    'lascal_id': 2,
-    'max_int_frac': array([0.], dtype=float32),
-    'max_pixtm_frac': array([0.], dtype=float32),
-    'calib': array([[0.02838226, 0.02617863, 0.02520496, ..., 0.02812363, 0.02769747, 0.02691549]], dtype=float32),
-    'tm_calib': array([[-21.383808, -21.283247, -21.452444, ..., -22.023653, -21.650948, -21.601557]], dtype=float32)}
-    '''
-=======
 def test_2022_all():
     from eventio import EventIOFile
     from eventio.simtel.objects import SimTelTelMoni
@@ -342,4 +313,32 @@
                 'daq_nl': 30
             }
             '''
->>>>>>> c4992cbb
+
+
+def test_2023_all():
+    from eventio import EventIOFile
+    from eventio.simtel.objects import SimTelLasCal
+
+    with EventIOFile(test_file) as f:
+        all_2023_obs = [
+            o for o in f
+            if o.header.type == SimTelLasCal.eventio_type
+        ]
+
+        for i, o in enumerate(all_2023_obs):
+            d = o.parse_data_field()
+            # assert parse_data_field() consumed all data from o
+            assert len(o.read()) == 0
+
+            assert d['telescope_id'] ==  i + 1
+            assert d['lascal_id'] == 2
+
+    '''
+    {
+    'telescope_id': 1,
+    'lascal_id': 2,
+    'max_int_frac': array([0.], dtype=float32),
+    'max_pixtm_frac': array([0.], dtype=float32),
+    'calib': array([[0.02838226, 0.02617863, 0.02520496, ..., 0.02812363, 0.02769747, 0.02691549]], dtype=float32),
+    'tm_calib': array([[-21.383808, -21.283247, -21.452444, ..., -22.023653, -21.650948, -21.601557]], dtype=float32)}
+    '''