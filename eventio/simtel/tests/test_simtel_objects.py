--- conflicted
+++ resolved
@@ -65,8 +65,6 @@
         assert 'azimuth_raw' in pointing.dtype.names
         assert 'altitude_raw' in pointing.dtype.names
 
-<<<<<<< HEAD
-
 def test_2005():
     from eventio import EventIOFile
     from eventio.simtel.objects import SimTelPixelDisable
@@ -104,7 +102,8 @@
             assert pixel_disable['num_HV_disabled'] == 0
             assert len(pixel_disable['trigger_disabled']) == 0
             assert len(pixel_disable['HV_disabled']) == 0
-=======
+
+            
 def test_pixelset():
     from eventio import EventIOFile
     from eventio.simtel.objects import SimTelPixelset
@@ -152,5 +151,4 @@
             assert d['monitor_cur_period'] == 0
             assert d['report_cur_period'] == 0
             assert d['monitor_HV_period'] == 0
-            assert d['report_HV_period'] == 0
->>>>>>> 4e8bbb98
+            assert d['report_HV_period'] == 0