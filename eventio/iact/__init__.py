--- conflicted
+++ resolved
@@ -21,13 +21,8 @@
 )
 
 
-<<<<<<< HEAD
-for cls in EventIOObject.__subclasses__():
-    KNOWN_OBJECTS[cls.eventio_type]: cls
-=======
 for o in EventIOObject.__subclasses__():
     KNOWN_OBJECTS[o.eventio_type] = o
->>>>>>> 8a6dc935
 
 log = logging.getLogger(__name__)
 
