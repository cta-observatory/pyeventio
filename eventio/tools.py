--- conflicted
+++ resolved
@@ -41,12 +41,12 @@
     return result
 
 
-<<<<<<< HEAD
 def read_time(f):
     '''Read a time as combination of seconds and nanoseconds'''
     sec, nano = read_from('<ii', f)
     return sec, nano
-=======
+
+
 def read_utf8_like_signed_int(f):
     # this is mostly a verbatim copy from eventio.c lines 1082ff
     u = read_utf8_like_unsigned_int(f)
@@ -98,5 +98,4 @@
         dtype='B',
     )
 
-    return int(b.view('>u8')[0])
->>>>>>> 272be925
+    return int(b.view('>u8')[0])