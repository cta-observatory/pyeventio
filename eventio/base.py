import struct
from collections import namedtuple
import gzip
import logging
import warnings

from .file_types import is_gzip, is_eventio, is_zstd
from .bits import parse_header_bytes, get_bits_from_word
from . import constants
from .exceptions import WrongTypeException

try:
    import zstandard as zstd
    has_zstd = True
except ImportError:
    has_zstd = False

log = logging.getLogger(__name__)

KNOWN_OBJECTS = {}


class EventIOFile:

    def __init__(self, path):
        log.info('Opening new file {}'.format(path))
        self.path = path

        if not is_eventio(path):
            raise ValueError('File {} is not an eventio file'.format(path))

        if is_gzip(path):
            log.info('Found gzipped file')
            self._filehandle = gzip.open(path, mode='rb')
        elif is_zstd(path):
            log.info('Found zstd compressed file')
            if not has_zstd:
                raise IOError(
                    'You need to install the `zstandard module'
                    'to read zstd compressed file`'
                )
            cctx = zstd.ZstdDecompressor()
            self._filehandle = cctx.stream_reader(open(path, 'rb'))
        else:
            log.info('Found uncompressed file')
            self._filehandle = open(path, mode='rb')

        self._next_header_pos = 0

    def __iter__(self):
        self._next_header_pos = 0
        return self

    def __next__(self):
        self._filehandle.seek(self._next_header_pos)
        header = read_next_header(self)
        self._next_header_pos = self._filehandle.tell() + header.length
        return KNOWN_OBJECTS.get(header.type, EventIOObject)(header, parent=self)

    def seek(self, position, whence=0):
        return self._filehandle.seek(position, whence)

    def tell(self):
        return self._filehandle.tell()

    def read(self, size=-1):
        return self._filehandle.read(size)

    def __enter__(self):
        return self

    def __exit__(self, exc_type, exc_value, traceback):
        self.close()

    def close(self):
        self._filehandle.close()


def check_size_or_stopiteration(data, expected_length, warn_zero=False):
    if len(data) == 0:
        if warn_zero:
            log.warning('File seems to be truncated')
            warnings.warn('File seems to be truncated')
        raise StopIteration

    if len(data) < expected_length:
        log.warning('File seems to be truncated')
        warnings.warn('File seems to be truncated')
        raise StopIteration


def read_next_header(eventio, toplevel=True):
    '''Read the next header object from the file
    Assumes position of `eventio` is at the beginning of a new header.

    Raises stop iteration if not enough data is available.
    '''
    if toplevel:
        sync = eventio.read(constants.SYNC_MARKER_SIZE)
        check_size_or_stopiteration(sync, constants.SYNC_MARKER_SIZE)
        endianness = parse_sync_bytes(sync)
    else:
        endianness = eventio.header.endianness

    if endianness == '>':
        raise NotImplementedError(
            'Big endian byte order is not supported by this reader'
        )

    header_bytes = eventio.read(constants.OBJECT_HEADER_SIZE)
    check_size_or_stopiteration(
        header_bytes, constants.OBJECT_HEADER_SIZE, warn_zero=toplevel
    )

    (
        type_,
        user,
        extended,
        version,
        id_field,
        only_subobjects,
        length,
    ) = parse_header_bytes(header_bytes)

    if extended:
        extension_field = eventio.read(constants.EXTENSION_SIZE)
        check_size_or_stopiteration(extension_field, constants.EXTENSION_SIZE, True)
        length += parse_extension_field(extension_field)

    data_field_first_byte = eventio.tell()

    header = ObjectHeader(
        endianness=endianness,
        type=type_,
        version=version,
        user=user,
        extended=extended,
        only_subobjects=only_subobjects,
        length=length,
        id=id_field,
        data_field_first_byte=data_field_first_byte,
    )
    return header


def parse_sync_bytes(sync):
    ''' returns the endianness as given by the sync byte '''

    if sync == constants.SYNC_MARKER_LITTLE_ENDIAN:
        log.debug('Found Little Endian byte order')
        return '<'

    if sync == constants.SYNC_MARKER_BIG_ENDIAN:
        log.debug('Found Big Endian byte order')
        return '>'

    raise ValueError(
        'Sync must be 0xD41F8A37 or 0x378A1FD4. Got: {}'.format(sync)
    )


class EventIOObject:
    '''
    Base Class for eventio objects.
    Can be subclassed to implement different types of
    EventIO objects and how their data payload is parsed into
    python objects.

    EventIO objects can basically play two roles:
        - a binary or ascii data blob
        - A list of other `EventIOObject`s

    If an `EventIOObject` is a pure list of other `EventIOObject`s,
    it can be iterated.
    Otherwise, parsing of the binary data has to be implented in a subclass
    or done "by hand" after reading the payload bytes.
    '''
    eventio_type = None

    def __init__(self, header, parent):
        if self.eventio_type is not None and header.type != self.eventio_type:
            raise WrongTypeException(self.eventio_type, header.type)

        self.parent = parent
        self.header = header
        self.first_byte = self.header.data_field_first_byte
        self.length = self.header.length
        self.only_subobjects = self.header.only_subobjects
        self._next_header_pos = 0

    def read(self, size=-1):
        '''Read bytes from the payload of this object.

        Parameters
        ----------
        size: int
            read `size` bytes from the payload of this object
            If size == -1 (default), read all remaining bytes.
        '''
        pos = self.tell()

        # read all remaining bytes.
<<<<<<< HEAD
        if size == -1 or size > self.header.length - pos:
            size = self.header.length - pos
=======
        if size == -1 or size > self.length - pos:
            size = self.length - pos

>>>>>>> 40cd99a3
        data = self.parent.read(size=size)

        return data

    def __iter__(self):
        if not self.header.only_subobjects:
            raise ValueError(
                'Only EventIOObjects that contain just subobjects are iterable'
            )
        self._next_header_pos = 0
        return self

    def __next__(self):
        if not self.only_subobjects:
            raise ValueError(
                'Only EventIOObjects that contain just subobjects are iterable'
            )

        if self._next_header_pos >= self.header.length:
            raise StopIteration

        self.seek(self._next_header_pos)
        header = read_next_header(self, toplevel=False)
        self._next_header_pos = self.tell() + header.length
        return KNOWN_OBJECTS.get(header.type, EventIOObject)(header, parent=self)

    def seek(self, offset, whence=0):
        first = self.first_byte
        if whence == 0:
            assert offset >= 0
            self.parent.seek(first + offset, whence)
        elif whence == 1:
            self.parent.seek(offset, whence)
        elif whence == 2:
            if offset > self.length:
                offset = self.length
            self._position = self.parent.seek(first + self.length - offset, 0)
        else:
            raise ValueError(
                'invalid whence ({}, should be 0, 1 or 2)'.format(whence)
            )
        return self.tell()

    def tell(self):
        return self.parent.tell() - self.first_byte

    def __repr__(self):
        return '{}[{}](size={}, only_subobjects={}, first_byte={})'.format(
            self.__class__.__name__,
            self.header.type,
            self.header.length,
            self.header.only_subobjects,
            self.header.data_field_first_byte
        )


ObjectHeader = namedtuple(
    'ObjectHeader',
    [
        'endianness',
        'type',
        'version',
        'user',
        'extended',
        'only_subobjects',
        'length',
        'id',
        'data_field_first_byte',
    ]
)


def parse_extension_field(extension_field):
    '''parse the so called "extension" field from `file`

    The length of an object can be so large, that it cannot be hold by the
    original `length` field which is 30bits long.
    In that case the most significant part of the length is stored in the
    so called "extension" field. The extension is 12bits long.

    So the total length of the object is:
        real_length = extension * 2^30 + original_lenth

    This function returns the extension *already multiplied with 2^30*
    so that the original length can simply be added to the result of this
    function in order to get the real length of the object.
    '''
    word, = struct.unpack('<I', extension_field)
    extension = get_bits_from_word(
        word, constants.EXTENSION_NUM_BITS, constants.EXTENSION_POS
    )

    # we push the length-extension so many bits to the left,
    # i.e. we multiply with such a high number, that we can simply
    # use the += operator  to combine the normal (small) length and this extension.
    extension <<= constants.LENGTH_NUM_BITS
    return extension<|MERGE_RESOLUTION|>--- conflicted
+++ resolved
@@ -200,14 +200,9 @@
         pos = self.tell()
 
         # read all remaining bytes.
-<<<<<<< HEAD
-        if size == -1 or size > self.header.length - pos:
-            size = self.header.length - pos
-=======
         if size == -1 or size > self.length - pos:
             size = self.length - pos
 
->>>>>>> 40cd99a3
         data = self.parent.read(size=size)
 
         return data
