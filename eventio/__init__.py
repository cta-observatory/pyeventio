--- conflicted
+++ resolved
@@ -6,11 +6,7 @@
 from .histograms import Histograms
 
 
-<<<<<<< HEAD
-__version__ = '1.4.3'
-=======
-__version__ = '1.5.0'
->>>>>>> f2f931ca
+__version__ = '1.5.1'
 
 __all__ = [
     'EventIOFile',
